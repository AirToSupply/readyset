use futures::future::{self, Either};
use futures::Future;
use my;
use my::prelude::*;
use std::collections::HashSet;
use std::iter;
use trawler::UserId;

pub(crate) fn handle<F>(
    c: F,
    acting_as: Option<UserId>,
) -> Box<Future<Item = (my::Conn, bool), Error = my::errors::Error>>
where
    F: 'static + Future<Item = my::Conn, Error = my::errors::Error>,
{
    // rustfmt
    //
    // /recent is a little weird:
    // https://github.com/lobsters/lobsters/blob/50b4687aeeec2b2d60598f63e06565af226f93e3/app/models/story_repository.rb#L41
    // but it *basically* just looks for stories in the past few days
    // because all our stories are for the same day, we add a LIMIT
    // also note the `NOW()` hack to support dbs primed a while ago
    let main = c.and_then(|c| {
        c.query(
<<<<<<< HEAD
            "SELECT `story_with_votes`.*
             FROM `story_with_votes` \
             WHERE `story_with_votes`.`merged_story_id` IS NULL \
             AND `story_with_votes`.`is_expired` = 0 \
             AND story_with_votes.score <= 5 \
             ORDER BY story_with_vote;
             story_with_vote.id DESC LIMIT 51",
=======
            "SELECT `stories`.*, \
             CAST(upvotes AS signed int) - CAST(downvotes AS signed int) AS saldo \
             FROM `stories` \
             WHERE `stories`.`merged_story_id` IS NULL \
             AND `stories`.`is_expired` = 0 \
             ORDER BY stories.id DESC LIMIT 51",
             //AND saldo <= 5 \
>>>>>>> 2a13ae1f
        )
    }).and_then(|stories| {
            stories.reduce_and_drop(
                (HashSet::new(), HashSet::new()),
                |(mut users, mut stories), story| {
                    users.insert(story.get::<u32, _>("user_id").unwrap());
                    stories.insert(story.get::<u32, _>("id").unwrap());
                    (users, stories)
                },
            )
        })
        .and_then(move |(c, (users, stories))| {
            if stories.is_empty() {
                panic!("got no stories from /recent");
            }

            let stories_in = stories
                .iter()
                .map(|id| format!("{}", id))
                .collect::<Vec<_>>()
                .join(",");

            match acting_as {
                Some(uid) => Either::A(c.drop_exec(
                    "SELECT `tag_filters`.* FROM `tag_filters` \
                     WHERE `tag_filters`.`user_id` = ?",
                    (uid,),
                ).and_then(move |c| {
                    c.drop_query(format!(
                        "SELECT `taggings`.`story_id` \
                         FROM `taggings` \
                         WHERE `taggings`.`story_id` IN ({})",
                        //AND `taggings`.`tag_id` IN ({})",
                        stories_in,
                        //tags
                    )).map(move |c| (c, (users, stories_in, stories)))
                })),
                None => Either::B(future::ok((c, (users, stories_in, stories)))),
            }
        })
        .and_then(|(c, (users, stories_in, stories))| {
            let users = users
                .into_iter()
                .map(|id| format!("{}", id))
                .collect::<Vec<_>>()
                .join(",");
            c.drop_query(&format!(
                "SELECT `users`.* FROM `users` WHERE `users`.`id` IN ({})",
                users
            )).map(move |c| (c, stories_in, stories))
        })
        .and_then(|(c, stories_in, stories)| {
            c.drop_query(&format!(
                "SELECT `suggested_titles`.* \
                 FROM `suggested_titles` \
                 WHERE `suggested_titles`.`story_id` IN ({})",
                stories_in
            )).map(move |c| (c, stories_in, stories))
        })
        .and_then(|(c, stories_in, stories)| {
            c.drop_query(&format!(
                "SELECT `suggested_taggings`.* \
                 FROM `suggested_taggings` \
                 WHERE `suggested_taggings`.`story_id` IN ({})",
                stories_in
            )).map(move |c| (c, stories_in, stories))
        })
        .and_then(|(c, stories_in, stories)| {
            c.query(&format!(
                "SELECT `taggings`.* \
                 FROM `taggings` \
                 WHERE `taggings`.`story_id` IN ({})",
                stories_in
            )).map(move |t| (t, stories))
        })
        .and_then(|(taggings, stories)| {
            taggings
                .reduce_and_drop(HashSet::new(), |mut tags, tagging| {
                    tags.insert(tagging.get::<u32, _>("tag_id").unwrap());
                    tags
                })
                .map(move |x| (x, stories))
        })
        .and_then(|((c, tags), stories)| {
            let tags = tags.into_iter()
                .map(|id| format!("{}", id))
                .collect::<Vec<_>>()
                .join(", ");
            c.drop_query(&format!(
                "SELECT `tags`.* FROM `tags` WHERE `tags`.`id` IN ({})",
                tags
            )).map(move |c| (c, stories))
        });

    // also load things that we need to highlight
    Box::new(
        match acting_as {
            None => Either::A(main.map(|(c, _)| c)),
            Some(uid) => Either::B(
                main.and_then(move |(c, stories)| {
                    let story_params = stories.iter().map(|_| "?").collect::<Vec<_>>().join(",");
                    let values: Vec<_> = iter::once(&uid as &_)
                        .chain(stories.iter().map(|s| s as &_))
                        .collect();
                    c.drop_exec(
                        &format!(
                            "SELECT `votes`.* FROM `votes` \
                             WHERE `votes`.`user_id` = ? \
                             AND `votes`.`story_id` IN ({}) \
                             AND `votes`.`comment_id` IS NULL",
                            story_params
                        ),
                        values,
                    ).map(move |c| (c, story_params, stories))
                }).and_then(move |(c, story_params, stories)| {
                        let values: Vec<_> = iter::once(&uid as &_)
                            .chain(stories.iter().map(|s| s as &_))
                            .collect();
                        c.drop_exec(
                            &format!(
                                "SELECT `hidden_stories`.* \
                                 FROM `hidden_stories` \
                                 WHERE `hidden_stories`.`user_id` = ? \
                                 AND `hidden_stories`.`story_id` IN ({})",
                                story_params
                            ),
                            values,
                        ).map(move |c| (c, story_params, stories))
                    })
                    .and_then(move |(c, story_params, stories)| {
                        let values: Vec<_> = iter::once(&uid as &_)
                            .chain(stories.iter().map(|s| s as &_))
                            .collect();
                        c.drop_exec(
                            &format!(
                                "SELECT `saved_stories`.* \
                                 FROM `saved_stories` \
                                 WHERE `saved_stories`.`user_id` = ? \
                                 AND `saved_stories`.`story_id` IN ({})",
                                story_params
                            ),
                            values,
                        )
                    }),
            ),
        }.map(|c| (c, true)),
    )
}<|MERGE_RESOLUTION|>--- conflicted
+++ resolved
@@ -22,23 +22,13 @@
     // also note the `NOW()` hack to support dbs primed a while ago
     let main = c.and_then(|c| {
         c.query(
-<<<<<<< HEAD
             "SELECT `story_with_votes`.*
              FROM `story_with_votes` \
              WHERE `story_with_votes`.`merged_story_id` IS NULL \
              AND `story_with_votes`.`is_expired` = 0 \
-             AND story_with_votes.score <= 5 \
              ORDER BY story_with_vote;
              story_with_vote.id DESC LIMIT 51",
-=======
-            "SELECT `stories`.*, \
-             CAST(upvotes AS signed int) - CAST(downvotes AS signed int) AS saldo \
-             FROM `stories` \
-             WHERE `stories`.`merged_story_id` IS NULL \
-             AND `stories`.`is_expired` = 0 \
-             ORDER BY stories.id DESC LIMIT 51",
-             //AND saldo <= 5 \
->>>>>>> 2a13ae1f
+            //AND story_with_votes.score <= 5 \
         )
     }).and_then(|stories| {
             stories.reduce_and_drop(
