--- conflicted
+++ resolved
@@ -12,25 +12,16 @@
 impl ReuseConfiguration for Full {
     fn reuse_candidates<'a>(
         _qg: &QueryGraph,
-<<<<<<< HEAD
-        query_graphs: &'a HashMap<u64, QueryGraph>,
-    ) -> Vec<(ReuseType, &'a QueryGraph, u64)> {
-=======
         query_graphs: &'a HashMap<u64, (QueryGraph, MirQuery)>,
     ) -> Vec<(ReuseType, (u64, &'a QueryGraph))> {
->>>>>>> 65684e0e
         // sort keys to make reuse deterministic
         let mut sorted_keys: Vec<u64> = query_graphs.keys().cloned().collect();
         sorted_keys.sort();
         sorted_keys
             .iter()
-<<<<<<< HEAD
-            .map(|k| (ReuseType::DirectExtension, &query_graphs[k], k.clone()))
-=======
             .map(|k| {
                 (ReuseType::DirectExtension, (k.clone(), &query_graphs[k].0))
             })
->>>>>>> 65684e0e
             .collect()
     }
 }