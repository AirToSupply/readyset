//! Welcome to Soup.
//!
//! Soup is a database built to provide incrementally maintained materialized views for a known set
//! of queries. This can improve application performance drastically, as all computation is
//! performed at write-time, and reads are equivalent to cache reads.
//!
//! In Soup, a user provides only the *base types* that can arrive into the system (i.e., the
//! possible writes Soup will observe), and the queries the application cares about over those
//! writes. Each such query is called a *view*. Queries can be expressed solely in terms of the
//! base write types, or they can read from other views, producing *derived views*.
//!
//! Ultimately, the views and base types are assembled into a single directed, acyclic data flow
//! graph. The nodes of the graph are the views (the root nodes are the base types), and the edges
//! are paths along which records are forwarded as new values are computed. The conversion from
//! the SQL-like queries specified by the user to this internal graph representation takes place
//! through a number of optimization steps, which are described elsewhere.
//!
//! When a new write arrives into the system, it is initially sent to its base type's node. This
//! node will forward that new record to all views that query that base type. These views will
//! perform some computation on the new record before forwarding any *derived* records to views
//! that query each of them in turn. We call this *feed-forward propagation*. For example, an
//! aggregation will query its current state, update that state based on the received record, and
//! then forward a record with its updated state. Nodes such as joins may also query other views in
//! order to compute derived records (e.g. a two-way join of `A` and `B` will conceptually query
//! back to `B` upon receiving an `A` record to construct the resulting output set).
//!
//! Nodes in the graph can be *materialized*, indicating that Soup should keep the current state of
//! those nodes to allow efficient querying of that state. The leaves of the DAG will generally be
//! materialized to enable application queries against them, but internal nodes that need to query
//! their own state (e.g., aggregations) could also be for performance reasons. If a node is
//! materialized, any record it forwards is kept in an in-memory data structure. Soup will also use
//! the semantics of the given view's computation to determine what indices should be added to the
//! materialization (the group by field for an aggregation is a good candidate for example).
//!
//! The data flow graph is logically divided into *domains*. Each domain is handled by a single
//! computational entity (currently threads, but eventually different domains could be run by
//! different computers entirely). Each record that arrives to a domain is processed to completion
//! before the next update is processed. This approach has a number of advantages compared to the
//! "one thread per node" model:
//!
//!  - Within a domain, no locks are needed on internal materialized state. This significantly
//!    speeds up operators that need to query state, such as joins, if they are co-located with the
//!    nodes whose state they have to query. If a join had to take a lock on its ancestors' state
//!    every time it received a new record, performance would suffer.
//!  - Domains provide a natural machine boundary, with network connections being used in place of
//!    edges that cross domains.
//!  - If there are more nodes in the graph than there are cores, we can now be smarter about how
//!    computation is split among cores, rather than have all nodes compete equally for
//!    computational resources.
//!
//! However, it also has some drawbacks:
//!
//!  - We no longer get thread specialization, and thus may reduce cache utilization efficiency.
//!    In the case where there are more nodes than threads, this would likely have been an issue
//!    regardless.
//!  - If multiple domains need to access the state of some shared ancestor, they now need to
//!    locally re-materialize that state, which causes duplication, and thus memory overhead.
//!
//! # Code structure
//!
//! At a high level, Soup consists of a couple of main components that can generally be understood
//! in isolation, even though they interact heavily during standard operation.
//!
//!  - `flow::ControllerHandle`, which "owns" the data flow graph, and provides methods for
//!    inspecting it.  `ControllerHandle` is principally used to start a `Migration` that adds new
//!    queries to the system, or removes old ones.
//!  - `flow::Migration`, which handles all the plumbing needed to hook in new queries into an
//!    existing Soup graph. This includes spinning up new `Domain`s where appropriate, and to set
//!    up channels between different domains when the data flow graph has inter-domain
//!    dependencies.
//!  - `flow::domain::*`, which sets up and runs the internal machinery of each domain. For each
//!    update that arrives `flow::domain::single` is used to determine what should be done with it,
//!    and then to process it to completion before forwarding it to any child nodes in other
//!    domains. The buffering required to implement atomic transactions also lives mainly within
//!    each domain.
//!  - `flow::Ingredient` and `ops::*`, which provide the interface for and implementation of the
//!    various computational operators supported by Soup. The most important among these is the
//!    `on_input` method, which specifies what a node does when it receives a new record, and how
//!    its output changes.
//!
//! There are also a number of important secondary components that the components above depend on,
//! but aren't immediately useful on their own:
//!
//!  - `DataType` in `query/`, which encapsulates the data types provided by Soup to end-users.
//!  - `Update` and `Record` in `ops/mod.rs`, which are used pervasively in the code to move
//!    records between views.
//!  - `BufferedStore` in `backlog/`, which provides an eventually consistent `HashMap` where
//!    readers and a single writer can operate concurrently. This is used to maintain any state
//!    that application queries can reach out and read.
//!
//! # Data flow
//!
//! To provide some holistic insight into how the system works, an instructive exercise is to
//! trace through what happens internally in the system between when a write comes in and a
//! subsequent read is executed. For this example, we will be using the following base types and
//! views:
//!
//!  - `Article` (or `a`), a base type with two fields, `id` and `title`.
//!  - `Vote` (or `v`), another base type two fields, `user` and `id`.
//!  - `VoteCount` (or `vc`), a view equivalent to:
//!
//!     ```sql
//!     SELECT id, COUNT(user) AS votes FROM Vote GROUP BY id
//!     ```
//!
//!  - `ArticleWithVoteCount` (or `awvc`), a view equivalent to:
//!
//!     ```sql
//!     SELECT a.id, a.title, vc.votes
//!     FROM a JOIN vc ON (a.id = vc.id)
//!     ```
//!
//! Together, these form a data flow graph that looks like this:
//!
//! ```text
//! (a)      (v)
//!  |        |
//!  |        +--> [vc]
//!  |              |
//!  |              |
//!  +--> [awvc] <--+
//! ```
//!
//! In fact, this is almost the exact graph used by the `votes` test in `tests/lib.rs`, so you can
//! go look at that if you want to see the code. It looks roughly like this (some details omitted
//! for clarity)
//!
//! ```rust,ignore
//! # use distributary::{Blender, Base, Aggregation, Join, JoinType};
//! // set up graph
//! let mut g = Blender::new();
//! g.migrate(|mig| {
//!     // base types
//!     let article = mig.add_ingredient("article", &["id", "title"], Base::default());
//!     let vote = mig.add_ingredient("vote", &["user", "id"], Base::default());
//!
//!     // vote count is an aggregation over vote where we group by the second field ([1])
//!     let vc = mig.add_ingredient("vc", &["id", "votes"], Aggregation::COUNT.over(vote, 0, &[1]));
//!
//!     // add final join using first field from article and first from vc.
//!     // joins are trickier because you need to specify what to join on. the vec![1, 0] here
//!     // signifies that the first field of article and vc should be equal,
//!     // and the second field can be whatever.
//!     use distributary::JoinSource::*;
//!     let j = Join::new(article, vc, JoinType::Inner, vec![B(0, 0), L(1), R(1)]);
//!     let awvc = mig.add_ingredient("end", &["id", "title", "votes"], j);
//!
//!     // we want to be able to query awvc_q using "id"
//!     let awvc_q = mig.maintain(awvc, 0);
//!     # drop(awvc_q);
//!
//!     // returning will commit the migration and start the data flow graph
//! });
//! ```
//!
//! This may look daunting, but reading through you should quickly recognize the queries from
//! above. Note that we didn't specify any domains in this migration, so Soup will automatically
//! put each node in a separate domain.
//!
//! When you `commit` the `Migration`, it will set up a bunch of data structures used for
//! bookkeping, set up channels for the different domains to talk to each other, and then spin up a
//! thread for every new domain in the graph (which is all of them). The main loop for every node
//! is in `Domain::boot`. It reads incoming updates, does some transactional bookkeping, processes
//! the updates using the inner operation of the node (this is where the `domain::single` component
//! comes into play), and then forwards the resulting update to any descendant views.
//!
//! ## Tracing a write
//!
//! Let us see what happens when a new `Article` write enters the system. This happens by passing
//! the new record to the put function on a mutator obtained for article.
//!
//! ```rust,ignore
//! # use distributary::{Blender, Base};
//! # let mut g = Blender::new();
//! # let article = g.migrate(|mig|
//! #     mig.add_ingredient("article", &["id", "title"], Base::default())
//! # );
//! let mut muta = g.get_mutator(article);
//! muta.put(vec![1.into(), "Hello world".into()]);
//! ```
//!
//! The `.into()` calls here turn the given values into Soup's internal `DataType`. Soup records
//! are always represented as vectors of `DataType` things, where the `n`th element corresponds to
//! the value of the `n`th column of that record's view. Internally in the data flow graph, they
//! are also wrapped in the `Record` type to indicate if they are "positive" or "negative" (we'll
//! get to that later), and again in the `Update` type to allow meta-data updates to propagate
//! through the system too (though that's not currently used). That wrapping is taken care of by
//! the functions `Migration::commit` creates and puts in the returned `HashMap` though, so we can
//! simply put in a `Vec<DataType>`.
//!
//! We'll talk only about non-transactional reads and writes for now, and defer discussion
//! transactions until later. Our write (now an `Update`) next arrives at the `Article` node in the
//! graph. Or, more specifically, it is received by the domain that contains `Article` (and only
//! `Article`). `Domain::boot` checks that the update shouldn't be held back (we'll get back to
//! that when we talk about transactions), and then calls into `domain::single::process`, which
//! again calls `ops::Base::on_input`, which, well, does nothing. `Base` nodes simply forward the
//! updates they get in, and do no further processing, unlike most other node types.
//!
//! Once `Article` has returned, we reach a domain boundary, and thus need to use the cross-domain
//! channels set up by `Migration::commit` to forward that update to children of `Article`. In this
//! case, the only child is our join, so the domain holding that node will receive the article we
//! inserted. If you're following along with the code, the `Egress` type nodes are the ones that
//! keep the information about outgoing cross-domain connections.
//!
//! Since joins require their inputs to be materialized (so that they can be efficiently queried
//! when a record arrives from the other side of the join), the incoming record is first persisted
//! in a `domain::local::State`.
//!
//! Following the same chain as above, we end up at the `on_input` method of the `Joiner` type in
//! `ops/join.rs`. It's a little complicated, but trust that it does basically what you'd expect a
//! join to do:
//!
//!  - query the other side of the join by looking up the join key in the `domain::local::State` we
//!    have for that other ancestor.
//!  - look for anything that matches the join column(s) on the current record.
//!  - emit the carthesian product of those records with the one we received.
//!
//! In this particular case, we get no records, and so no records are emitted. If this were a `LEFT
//! JOIN`, we would, of course, instead get a row where the vote count is 0.
//!
//! Since we asked `Migration` to maintain the output of `awvc`, `awvc` has a single child node
//! which is of type `flow::node::Reader`. `Reader` keeps materialized state that can be accesses
//! by applications by calling the function returned from `Migration::maintain`. However, since
//! `awvc` produced no updates this time around, no changes are made to the `Reader`.
//! When control finally returns to the domain it will observe that `awvc` has no descendants, and
//! will not propagate the (empty) update any further.
//!
//! ## Let's Vote
//!
//! Let's next trace what happens when a `Vote` is introduced into the system using
//!
//! ```rust,ignore
//! # use distributary::{Blender, Base};
//! # let mut g = Blender::new();
//! # let vote = g.migrate(|mig| mig.add_ingredient("vote", &["user", "id"], Base::default()));
//! let mut mutv = g.get_mutator(vote);
//! mutv.put(vec![1000.into(), 1.into()]);
//! ```
//!
//! We will skip the parts related to the `Vote` base node, since they are equivalent to the
//! `Article` flow. The output of the `Vote` node arrives at `vc`, an aggregation. This ends up
//! calling `GroupedOperator::on_input` in `ops/grouped/mod.rs`. If you squint at it, you can see
//! that it first queries its own materialized output for the current value for the `GROUP BY` key
//! of the incoming record, and then uses `GroupedOperation` to compute the new, updated value. In
//! our case, this ends up calling `Aggregator::to_diff` and `Aggregator::apply` in
//! `ops/grouped/aggregate.rs`. As expected, these functions jointly just adds one to the current
//! count. The grouped operator then, as expected, emits a record with the new count. However, it
//! also does something slightly weird --- it first emits a *negative* record. Why..?
//!
//! Negative records are Soup's way of signaling that already materialized state has changed. They
//! indicate to descendant views that a past record is no longer valid, and should be discarded. In
//! the case of our vote, we would get the output:
//!
//! ```text
//! - [id=1, votes=0]
//! + [id=1, votes=1]
//! ```
//!
//! Since these are sent within a single `Update`, the descendants know the vote count was
//! incremented (and not, say, removed, and then re-appearing with a value of one). The negative
//! records are also observed by `domain::single::process`, which will delete the old materialized
//! result row (because of the `-`), and then insert the new materialized result row (because of
//! the `+`). Finally, the domain will call down the graph to `awvc` with this `Update` containing
//! both the negative and the positive (or rather, since it crosses a domain boundary, send it on a
//! channel).
//!
//! ## All together now
//!
//! For the final piece of the puzzle, let us now see what happens when the above `Update` arrives
//! at `awvc`. It contains two records, and the `Joiner` will perform the join *twice*, once for
//! the negative, and again for the positive. Why is that necessary? Consider the case where the
//! system has been running for a while, and our article has received many votes. After the
//! previous vote, `awvc` emitted a record containing
//!
//! ```text
//! [id=1, title=Hello world, votes=42]
//! ```
//!
//! If we simply ignored the negative we received from `vc`, and performed the join for the
//! positive, we'd emit another row saying
//!
//! ```text
//! [id=1, title=Hello world, votes=43]
//! ```
//!
//! In the absence of any further information, the materialization in `single::process` would then
//! insert a *second* row (well, a 43rd row) in the materialized table for our article. This would
//! mean that if someone queried for it, they would get a lot of results. In this particular
//! example, the negative from `vc` contains enough information to delete the correct output row
//! (`id=1`), but this is not always the case. We therefore have to perform the *full* join for the
//! negative as well, to produce an exact replica of the row that we are "revoking". In fact, since
//! this is a join, a single negative may produce *multiple* negative outputs, each one revoking a
//! single output record.
//!
//! So, from the `Update` received from `vc`, `awvc` will perform two joins, eventually producing a
//! new update with the records
//!
//! ```text
//! - [id=1, title=Hello world, votes=0]
//! + [id=1, title=Hello world, votes=1]
//! ```
//!
//! The materialized state will be updated by `single::process`, and `Domain::boot` will stop
//! propagating the `Update` since there are no descendant views.
//!
#![feature(allow_fail)]
#![feature(optin_builtin_traits)]
#![feature(try_from)]
#![feature(box_patterns)]
#![feature(box_syntax)]
#![feature(conservative_impl_trait)]
#![feature(entry_or_default)]
#![deny(missing_docs)]
#![feature(plugin, use_extern_macros)]
#![plugin(tarpc_plugins)]
#![deny(unused_extern_crates)]

#![feature(fnbox)]

extern crate channel;
extern crate consensus;
extern crate core;
extern crate dataflow;
extern crate failure;
extern crate fnv;
extern crate futures;
extern crate hyper;
extern crate mio;
extern crate mio_pool;
extern crate mir;
extern crate nom_sql;
extern crate petgraph;
extern crate rand;
extern crate serde;
#[macro_use]
extern crate serde_derive;
extern crate serde_json;
extern crate slab;
#[macro_use]
extern crate slog;
extern crate slog_term;
extern crate tarpc;
extern crate timer_heap;
extern crate tokio_core;
extern crate vec_map;

mod controller;
mod coordination;
mod worker;

#[cfg(test)]
mod tests;

pub use consensus::{LocalAuthority, ZookeeperAuthority};

pub use core::{DataType, Datas, NodeIndex};

pub use dataflow::checktable::{Token, TransactionResult};
pub use dataflow::debug::{DebugEvent, DebugEventType};
pub use dataflow::prelude::DomainIndex;
pub use dataflow::{DurabilityMode, PersistenceParameters};

pub use controller::{Controller, ControllerBuilder, ControllerHandle, Mutator, MutatorBuilder,
                     MutatorError, ReadQuery, ReadReply, RemoteGetter, RemoteGetterBuilder,
                     RpcError};
<<<<<<< HEAD
=======
pub use controller::recipe::ActivationResult;
pub use souplet::Souplet;
>>>>>>> c3082864

/// Just give me a damn terminal logger
pub fn logger_pls() -> slog::Logger {
    use slog::Drain;
    use slog::Logger;
    use slog_term::term_full;
    use std::sync::Mutex;
    Logger::root(Mutex::new(term_full()).fuse(), o!())
}<|MERGE_RESOLUTION|>--- conflicted
+++ resolved
@@ -363,11 +363,7 @@
 pub use controller::{Controller, ControllerBuilder, ControllerHandle, Mutator, MutatorBuilder,
                      MutatorError, ReadQuery, ReadReply, RemoteGetter, RemoteGetterBuilder,
                      RpcError};
-<<<<<<< HEAD
-=======
 pub use controller::recipe::ActivationResult;
-pub use souplet::Souplet;
->>>>>>> c3082864
 
 /// Just give me a damn terminal logger
 pub fn logger_pls() -> slog::Logger {
