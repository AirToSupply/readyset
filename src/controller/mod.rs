use channel::poll::{PollEvent, PollingLoop, ProcessResult};
use channel::tcp::TcpSender;
use consensus::{Authority, Epoch};
use dataflow::checktable::service::CheckTableServer;
<<<<<<< HEAD
use dataflow::{checktable, node, payload, DomainConfig, PersistenceParameters, Readers};
use dataflow::ops::base::Base;
use dataflow::statistics::GraphStats;
use souplet::readers;
use worker;
=======
use dataflow::{DomainConfig, PersistenceParameters};

use controller::domain_handle::DomainHandle;
use controller::inner::ControllerInner;
use controller::recipe::Recipe;
use coordination::CoordinationMessage;
>>>>>>> 150fa5c4

use std::error::Error;
use std::io::ErrorKind;
use std::marker::PhantomData;
use std::net::{IpAddr, SocketAddr};
use std::time::{Duration, Instant};
use std::thread::{self, JoinHandle};
use std::sync::{Arc, Mutex};
use std::sync::atomic;
use std::sync::mpsc::{self, Receiver, Sender};
use std::{io, time};

use futures::{self, Future, Stream};
use hyper::{self, Method, StatusCode};
use hyper::header::ContentType;
use hyper::server::{Http, NewService, Request, Response, Service};
use rand;
use serde::Serialize;
use serde_json;
use slog;

pub mod domain_handle;
pub mod keys;
pub mod migrate;

pub(crate) mod recipe;
pub(crate) mod sql;

mod builder;
mod getter;
mod handle;
mod inner;
mod mir_to_flow;
mod mutator;

pub use controller::builder::ControllerBuilder;
pub use controller::handle::ControllerHandle;
pub use controller::inner::RpcError;
pub use controller::migrate::Migration;
pub use controller::mutator::{Mutator, MutatorBuilder, MutatorError};
pub use controller::getter::{Getter, ReadQuery, ReadReply, RemoteGetter, RemoteGetterBuilder};
pub(crate) use controller::getter::LocalOrNot;

type WorkerIdentifier = SocketAddr;
type WorkerEndpoint = Arc<Mutex<TcpSender<CoordinationMessage>>>;

#[derive(Clone)]
struct WorkerStatus {
    healthy: bool,
    last_heartbeat: Instant,
    sender: Arc<Mutex<TcpSender<CoordinationMessage>>>,
}

impl WorkerStatus {
    pub fn new(sender: Arc<Mutex<TcpSender<CoordinationMessage>>>) -> Self {
        WorkerStatus {
            healthy: true,
            last_heartbeat: Instant::now(),
            sender,
        }
    }
}

<<<<<<< HEAD
/// Used to construct a controller.
pub struct ControllerBuilder {
    config: ControllerConfig,
    listen_addr: IpAddr,
    log: slog::Logger,
}
impl Default for ControllerBuilder {
    fn default() -> Self {
        Self {
            config: ControllerConfig::default(),
            listen_addr: "127.0.0.1".parse().unwrap(),
            log: slog::Logger::root(slog::Discard, o!()),
        }
    }
}
impl ControllerBuilder {
    /// Set the maximum number of concurrent partial replay requests a domain can have outstanding
    /// at any given time.
    ///
    /// Note that this number *must* be greater than the width (in terms of number of ancestors) of
    /// the widest union in the graph, otherwise a deadlock will occur.
    pub fn set_max_concurrent_replay(&mut self, n: usize) {
        self.config.domain_config.concurrent_replays = n;
    }

    /// Set the maximum number of partial replay responses that can be aggregated into a single
    /// replay batch.
    pub fn set_partial_replay_batch_size(&mut self, n: usize) {
        self.config.domain_config.replay_batch_size = n;
    }

    /// Set the longest time a partial replay response can be delayed.
    pub fn set_partial_replay_batch_timeout(&mut self, t: time::Duration) {
        self.config.domain_config.replay_batch_timeout = t;
    }

    /// Set the persistence parameters used by the system.
    pub fn set_persistence(&mut self, p: PersistenceParameters) {
        self.config.persistence = p;
    }

    /// Disable partial materialization for all subsequent migrations
    pub fn disable_partial(&mut self) {
        self.config.partial_enabled = false;
    }

    /// Enable sharding for all subsequent migrations
    pub fn enable_sharding(&mut self, shards: usize) {
        self.config.sharding = Some(shards);
    }

    /// Set how many workers the controller should wait for before starting. More workers can join
    /// later, but they won't be assigned any of the initial domains.
    pub fn set_nworkers(&mut self, workers: usize) {
        self.config.nworkers = workers;
    }

    /// Set how many threads should be set up when operating in local mode.
    pub fn set_local_read_threads(&mut self, n: usize) {
        self.config.nreaders = n;
    }

    /// Set the IP address that the controller should use for listening.
    pub fn set_listen_addr(&mut self, listen_addr: IpAddr) {
        self.listen_addr = listen_addr;
    }

    /// Set the number of worker threads to spin up in local mode (when nworkers == 0).
    pub fn set_local_workers(&mut self, workers: usize) {
        self.config.local_workers = workers;
    }

    #[cfg(test)]
    pub fn build_inner(self) -> ControllerInner {
        let checktable_addr = CheckTableServer::start(SocketAddr::new(self.listen_addr, 0));
        let initial_state = ControllerState {
            config: self.config,
            recipe: (),
            epoch: LocalAuthority::get_epoch(),
        };
        ControllerInner::new(self.listen_addr, checktable_addr, self.log, initial_state)
    }

    /// Set the logger that the derived controller should use. By default, it uses `slog::Discard`.
    pub fn log_with(&mut self, log: slog::Logger) {
        self.log = log;
    }

    /// Build a controller and return a handle to it.
    pub fn build<A: Authority + 'static>(self, authority: A) -> ControllerHandle<A> {
        Controller::start(authority, self.listen_addr, self.config, self.log)
    }

    /// Build a local controller, and return a ControllerHandle to provide access to it.
    pub fn build_local(self) -> ControllerHandle<LocalAuthority> {
        self.build(LocalAuthority::new())
    }
}

/// `Controller` is the core component of the alternate Soup implementation.
///
/// It keeps track of the structure of the underlying data flow graph and its domains. `Controller`
/// does not allow direct manipulation of the graph. Instead, changes must be instigated through a
/// `Migration`, which can be performed using `ControllerInner::migrate`. Only one `Migration` can
/// occur at any given point in time.
pub struct ControllerInner {
    ingredients: petgraph::Graph<node::Node, Edge>,
    source: NodeIndex,
    ndomains: usize,
    checktable: checktable::CheckTableClient,
    checktable_addr: SocketAddr,
    sharding: Option<usize>,

    domain_config: DomainConfig,

    /// Parameters for persistence code.
    persistence: PersistenceParameters,
    materializations: migrate::materialization::Materializations,

    /// Current recipe
    recipe: Recipe,

    domains: HashMap<DomainIndex, DomainHandle>,
    channel_coordinator: Arc<ChannelCoordinator>,
    debug_channel: Option<SocketAddr>,

    listen_addr: IpAddr,
    read_listen_addr: SocketAddr,
    reader_exit: Arc<atomic::AtomicBool>,
    readers: Readers,

    /// Map from worker address to the address the worker is listening on for reads.
    read_addrs: HashMap<WorkerIdentifier, SocketAddr>,
    workers: HashMap<WorkerIdentifier, WorkerStatus>,

    /// State between migrations
    deps: HashMap<DomainIndex, (IngressFromBase, EgressForBase)>,
    remap: HashMap<DomainIndex, HashMap<NodeIndex, IndexPair>>,

    /// Local worker pool used for tests
    local_pool: Option<worker::WorkerPool>,

    heartbeat_every: Duration,
    healthcheck_every: Duration,
    last_checked_workers: Instant,

    log: slog::Logger,
}

impl ControllerInner {
    pub fn coordination_message(&mut self, msg: CoordinationMessage) {
        trace!(self.log, "Received {:?}", msg);
        let process = match msg.payload {
            CoordinationPayload::Register {
                ref addr,
                ref read_listen_addr,
            } => self.handle_register(&msg, addr, read_listen_addr.clone()),
            CoordinationPayload::Heartbeat => self.handle_heartbeat(&msg),
            CoordinationPayload::DomainBooted(..) => Ok(()),
            _ => unimplemented!(),
        };
        match process {
            Ok(_) => (),
            Err(e) => error!(self.log, "failed to handle message {:?}: {:?}", msg, e),
        }

        self.check_worker_liveness();
    }

    pub fn external_request(
        &mut self,
        method: Method,
        path: String,
        body: Vec<u8>,
    ) -> Result<String, StatusCode> {
        use serde_json as json;
        use hyper::Method::*;

        Ok(match (method, path.as_ref()) {
            (Get, "/graph") => self.graphviz(),
            (Post, "/inputs") => json::to_string(&self.inputs()).unwrap(),
            (Post, "/outputs") => json::to_string(&self.outputs()).unwrap(),
            (Post, "/recover") => json::to_string(&self.recover()).unwrap(),
            (Post, "/graphviz") => json::to_string(&self.graphviz()).unwrap(),
            (Post, "/get_statistics") => json::to_string(&self.get_statistics()).unwrap(),
            (Post, "/mutator_builder") => {
                json::to_string(&self.mutator_builder(json::from_slice(&body).unwrap())).unwrap()
            }
            (Post, "/getter_builder") => {
                json::to_string(&self.getter_builder(json::from_slice(&body).unwrap())).unwrap()
            }
            (Post, "/install_recipe") => {
                json::to_string(&self.install_recipe(json::from_slice(&body).unwrap())).unwrap()
            }
            _ => return Err(StatusCode::NotFound),
        })
    }

    fn handle_register(
        &mut self,
        msg: &CoordinationMessage,
        remote: &SocketAddr,
        read_listen_addr: SocketAddr,
    ) -> Result<(), io::Error> {
        info!(
            self.log,
            "new worker registered from {:?}, which listens on {:?}", msg.source, remote
        );

        let sender = Arc::new(Mutex::new(TcpSender::connect(remote, None)?));
        let ws = WorkerStatus::new(sender.clone());
        self.workers.insert(msg.source.clone(), ws);
        self.read_addrs.insert(msg.source.clone(), read_listen_addr);

        Ok(())
    }

    fn check_worker_liveness(&mut self) {
        if self.last_checked_workers.elapsed() > self.healthcheck_every {
            for (addr, ws) in self.workers.iter_mut() {
                if ws.healthy && ws.last_heartbeat.elapsed() > self.heartbeat_every * 3 {
                    warn!(self.log, "worker at {:?} has failed!", addr);
                    ws.healthy = false;
                }
            }
            self.last_checked_workers = Instant::now();
        }
    }

    fn handle_heartbeat(&mut self, msg: &CoordinationMessage) -> Result<(), io::Error> {
        match self.workers.get_mut(&msg.source) {
            None => crit!(
                self.log,
                "got heartbeat for unknown worker {:?}",
                msg.source
            ),
            Some(ref mut ws) => {
                ws.last_heartbeat = Instant::now();
            }
        }

        Ok(())
    }

    /// Construct `ControllerInner` with a specified listening interface
    fn new(
        listen_addr: IpAddr,
        checktable_addr: SocketAddr,
        log: slog::Logger,
        state: ControllerState,
    ) -> Self {
        let mut g = petgraph::Graph::new();
        let source = g.add_node(node::Node::new(
            "source",
            &["because-type-inference"],
            node::special::Source,
            true,
        ));

        let checktable =
            checktable::CheckTableClient::connect(checktable_addr, client::Options::default())
                .unwrap();

        let readers: Readers = Arc::default();
        let nreaders = state.config.nreaders;
        let listener = TcpListener::bind(&SocketAddr::new(listen_addr, 0)).unwrap();
        let read_listen_addr = listener.local_addr().unwrap();
        let thread_builder = thread::Builder::new().name("read-dispatcher".to_owned());
        let reader_exit = Arc::new(atomic::AtomicBool::new(false));
        {
            let readers = readers.clone();
            let reader_exit = reader_exit.clone();
            thread_builder
                .spawn(move || readers::serve(listener, readers, nreaders, reader_exit))
                .unwrap();
        }

        let mut materializations = migrate::materialization::Materializations::new(&log);
        if !state.config.partial_enabled {
            materializations.disable_partial()
        }

        let cc = Arc::new(ChannelCoordinator::new());
        assert!((state.config.nworkers == 0) ^ (state.config.local_workers == 0));
        let local_pool = if state.config.nworkers == 0 {
            Some(
                worker::WorkerPool::new(
                    state.config.local_workers,
                    &log,
                    checktable_addr,
                    cc.clone(),
                ).unwrap(),
            )
        } else {
            None
        };

        ControllerInner {
            ingredients: g,
            source: source,
            ndomains: 0,
            checktable,
            checktable_addr,
            listen_addr,

            materializations,
            sharding: state.config.sharding,
            domain_config: state.config.domain_config,
            persistence: state.config.persistence,
            heartbeat_every: state.config.heartbeat_every,
            healthcheck_every: state.config.healthcheck_every,
            recipe: Recipe::blank(Some(log.clone())),
            log,

            domains: Default::default(),
            channel_coordinator: cc,
            debug_channel: None,

            deps: HashMap::default(),
            remap: HashMap::default(),

            readers,
            read_listen_addr,
            reader_exit,
            read_addrs: HashMap::default(),
            workers: HashMap::default(),

            local_pool,

            last_checked_workers: Instant::now(),
        }
    }

    /// Use a debug channel. This function may only be called once because the receiving end it
    /// returned.
    #[allow(unused)]
    pub fn create_debug_channel(&mut self) -> TcpListener {
        assert!(self.debug_channel.is_none());
        let addr: SocketAddr = "127.0.0.1:0".parse().unwrap();
        let listener = TcpListener::bind(&addr).unwrap();
        self.debug_channel = Some(listener.local_addr().unwrap());
        listener
    }

    /// Controls the persistence mode, and parameters related to persistence.
    ///
    /// Three modes are available:
    ///
    ///  1. `DurabilityMode::Permanent`: all writes to base nodes should be written to disk.
    ///  2. `DurabilityMode::DeleteOnExit`: all writes are written to disk, but the log is
    ///     deleted once the `Controller` is dropped. Useful for tests.
    ///  3. `DurabilityMode::MemoryOnly`: no writes to disk, store all writes in memory.
    ///     Useful for baseline numbers.
    ///
    /// `queue_capacity` indicates the number of packets that should be buffered until
    /// flushing, and `flush_timeout` indicates the length of time to wait before flushing
    /// anyway.
    ///
    /// Must be called before any domains have been created.
    #[allow(unused)]
    pub fn with_persistence_options(&mut self, params: PersistenceParameters) {
        assert_eq!(self.ndomains, 0);
        self.persistence = params;
    }

    /// Set the `Logger` to use for internal log messages.
    ///
    /// By default, all log messages are discarded.
    #[allow(unused)]
    pub fn log_with(&mut self, log: slog::Logger) {
        self.log = log;
        self.materializations.set_logger(&self.log);
    }

    /// Perform a new query schema migration.
    pub fn migrate<F, T>(&mut self, f: F) -> T
    where
        F: FnOnce(&mut Migration) -> T,
    {
        info!(self.log, "starting migration");
        let miglog = self.log.new(o!());
        let mut m = Migration {
            mainline: self,
            added: Default::default(),
            columns: Default::default(),
            readers: Default::default(),

            start: time::Instant::now(),
            log: miglog,
        };
        let r = f(&mut m);
        m.commit();
        r
    }

    /// Initiaties log recovery by sending a
    /// StartRecovery packet to each base node domain.
    pub fn recover(&mut self) {
        info!(self.log, "Recovering from log");
        for (_name, index) in self.inputs().iter() {
            let node = &self.ingredients[*index];
            let domain = self.domains.get_mut(&node.domain()).unwrap();
            domain.send(box payload::Packet::StartRecovery).unwrap();
            domain.wait_for_ack().unwrap();
        }
    }

    /// Get a boxed function which can be used to validate tokens.
    #[allow(unused)]
    pub fn get_validator(&self) -> Box<Fn(&checktable::Token) -> bool> {
        let checktable =
            checktable::CheckTableClient::connect(self.checktable_addr, client::Options::default())
                .unwrap();
        Box::new(move |t: &checktable::Token| checktable.validate_token(t.clone()).unwrap())
    }

    #[cfg(test)]
    pub fn graph(&self) -> &Graph {
        &self.ingredients
    }

    /// Get a Vec of all known input nodes.
    ///
    /// Input nodes are here all nodes of type `Base`. The addresses returned by this function will
    /// all have been returned as a key in the map from `commit` at some point in the past.
    pub fn inputs(&self) -> BTreeMap<String, NodeIndex> {
        self.ingredients
            .neighbors_directed(self.source, petgraph::EdgeDirection::Outgoing)
            .map(|n| {
                let base = &self.ingredients[n];
                assert!(base.is_internal());
                assert!(base.get_base().is_some());
                (base.name().to_owned(), n.into())
            })
            .collect()
    }

    /// Get a Vec of all known output nodes.
    ///
    /// Output nodes here refers to nodes of type `Reader`, which is the nodes created in response
    /// to calling `.maintain` or `.stream` for a node during a migration.
    pub fn outputs(&self) -> BTreeMap<String, NodeIndex> {
        self.ingredients
            .externals(petgraph::EdgeDirection::Outgoing)
            .filter_map(|n| {
                let name = self.ingredients[n].name().to_owned();
                self.ingredients[n].with_reader(|r| {
                    // we want to give the the node address that is being materialized not that of
                    // the reader node itself.
                    (name, r.is_for())
                })
            })
            .collect()
    }

    fn find_getter_for(&self, node: NodeIndex) -> Option<NodeIndex> {
        // reader should be a child of the given node. however, due to sharding, it may not be an
        // *immediate* child. furthermore, once we go beyond depth 1, we may accidentally hit an
        // *unrelated* reader node. to account for this, readers keep track of what node they are
        // "for", and we simply search for the appropriate reader by that metric. since we know
        // that the reader must be relatively close, a BFS search is the way to go.
        // presumably only
        let mut bfs = Bfs::new(&self.ingredients, node);
        let mut reader = None;
        while let Some(child) = bfs.next(&self.ingredients) {
            if self.ingredients[child]
                .with_reader(|r| r.is_for() == node)
                .unwrap_or(false)
            {
                reader = Some(child);
                break;
            }
        }

        reader
    }

    /// Obtain a `RemoteGetterBuilder` that can be sent to a client and then used to query a given
    /// (already maintained) reader node.
    pub fn getter_builder(&self, node: NodeIndex) -> Option<RemoteGetterBuilder> {
        self.find_getter_for(node).map(|r| {
            let domain = self.ingredients[r].domain();
            let shards = (0..self.domains[&domain].shards())
                .map(|i| match self.domains[&domain].assignment(i) {
                    Some(worker) => self.read_addrs[&worker].clone(),
                    None => self.read_listen_addr.clone(),
                })
                .map(|a| {
                    // NOTE: this is where we decide whether assignments are local or not (and
                    // hence whether we should use LocalBypass). currently, we assume that either
                    // *all* assignments are local, or *none* are. this is likely to change, at
                    // which point this has to change too.
                    (a, self.local_pool.is_some())
                })
                .collect();

            RemoteGetterBuilder { node: r, shards }
        })
    }

    /// Obtain a MutatorBuild that can be used to construct a Mutator to perform writes and deletes
    /// from the given base node.
    pub fn mutator_builder(&self, base: NodeIndex) -> MutatorBuilder {
        let node = &self.ingredients[base];

        trace!(self.log, "creating mutator"; "for" => base.index());

        let mut key = self.ingredients[base]
            .suggest_indexes(base)
            .remove(&base)
            .map(|(c, _)| c)
            .unwrap_or_else(Vec::new);
        let mut is_primary = false;
        if key.is_empty() {
            if let Sharding::ByColumn(col, _) = self.ingredients[base].sharded_by() {
                key = vec![col];
            }
        } else {
            is_primary = true;
        }

        let txs = (0..self.domains[&node.domain()].shards())
            .map(|i| {
                self.channel_coordinator
                    .get_addr(&(node.domain(), i))
                    .unwrap()
            })
            .collect();

        let num_fields = node.fields().len();
        let base_operator = node.get_base()
            .expect("asked to get mutator for non-base node");
        MutatorBuilder {
            txs,
            addr: (*node.local_addr()).into(),
            key: key,
            key_is_primary: is_primary,
            transactional: self.ingredients[base].is_transactional(),
            dropped: base_operator.get_dropped(),
            expected_columns: num_fields - base_operator.get_dropped().len(),
            is_local: true,
        }
    }

    /// Get statistics about the time spent processing different parts of the graph.
    pub fn get_statistics(&mut self) -> GraphStats {
        // TODO: request stats from domains in parallel.
        let domains = self.domains
            .iter_mut()
            .flat_map(|(di, s)| {
                s.send(box payload::Packet::GetStatistics).unwrap();
                s.wait_for_statistics()
                    .unwrap()
                    .into_iter()
                    .enumerate()
                    .map(move |(i, (domain_stats, node_stats))| {
                        let node_map = node_stats
                            .into_iter()
                            .map(|(ni, ns)| (ni.into(), ns))
                            .collect();

                        ((di.clone(), i), (domain_stats, node_map))
                    })
            })
            .collect();

        GraphStats { domains: domains }
    }

    pub fn install_recipe(&mut self, r_txt: String) {
        let r = Recipe::from_str(&r_txt, Some(self.log.clone())).unwrap();
        let old = self.recipe.clone();
        let mut new = old.replace(r).unwrap();
        self.migrate(|mig| match new.activate(mig, false) {
            Ok(_) => (),
            Err(e) => panic!("failed to install recipe: {:?}", e),
        });
        self.recipe = new;
    }

    #[cfg(test)]
    pub fn get_mutator(&self, base: NodeIndex) -> Mutator {
        self.mutator_builder(base)
            .build("127.0.0.1:0".parse().unwrap())
    }
    #[cfg(test)]
    pub fn get_getter(&self, node: NodeIndex) -> Option<RemoteGetter> {
        self.getter_builder(node).map(|g| g.build())
    }

    pub fn graphviz(&self) -> String {
        let mut s = String::new();

        let indentln = |s: &mut String| s.push_str("    ");

        // header.
        s.push_str("digraph {{\n");

        // global formatting.
        indentln(&mut s);
        s.push_str("node [shape=record, fontsize=10]\n");

        // node descriptions.
        for index in self.ingredients.node_indices() {
            let node = &self.ingredients[index];
            let materialization_status = self.materializations.get_status(&index, node);
            indentln(&mut s);
            s.push_str(&format!("{}", index.index()));
            s.push_str(&node.describe(index, materialization_status));
        }

        // edges.
        for (_, edge) in self.ingredients.raw_edges().iter().enumerate() {
            indentln(&mut s);
            s.push_str(&format!(
                "{} -> {}",
                edge.source().index(),
                edge.target().index()
            ));
            s.push_str("\n");
        }

        // footer.
        s.push_str("}}");

        s
    }
}

#[derive(Clone)]
enum ColumnChange {
    Add(String, DataType),
    Drop(usize),
}

/// A `Migration` encapsulates a number of changes to the Soup data flow graph.
///
/// Only one `Migration` can be in effect at any point in time. No changes are made to the running
/// graph until the `Migration` is committed (using `Migration::commit`).
pub struct Migration<'a> {
    mainline: &'a mut ControllerInner,
    added: Vec<NodeIndex>,
    columns: Vec<(NodeIndex, ColumnChange)>,
    readers: HashMap<NodeIndex, NodeIndex>,

    start: time::Instant,
    log: slog::Logger,
}

impl<'a> Migration<'a> {
    /// Add the given `Ingredient` to the Soup.
    ///
    /// The returned identifier can later be used to refer to the added ingredient.
    /// Edges in the data flow graph are automatically added based on the ingredient's reported
    /// `ancestors`.
    pub fn add_ingredient<S1, FS, S2, I>(&mut self, name: S1, fields: FS, mut i: I) -> NodeIndex
    where
        S1: ToString,
        S2: ToString,
        FS: IntoIterator<Item = S2>,
        I: Ingredient + Into<NodeOperator>,
    {
        i.on_connected(&self.mainline.ingredients);
        let parents = i.ancestors();

        let transactional = !parents.is_empty()
            && parents
                .iter()
                .all(|&p| self.mainline.ingredients[p].is_transactional());

        // add to the graph
        let ni = self.mainline.ingredients.add_node(node::Node::new(
            name.to_string(),
            fields,
            i.into(),
            transactional,
        ));
        info!(self.log,
              "adding new node";
              "node" => ni.index(),
              "type" => format!("{:?}", self.mainline.ingredients[ni])
        );

        // keep track of the fact that it's new
        self.added.push(ni);
        // insert it into the graph
        if parents.is_empty() {
            self.mainline
                .ingredients
                .add_edge(self.mainline.source, ni, ());
        } else {
            for parent in parents {
                self.mainline.ingredients.add_edge(parent, ni, ());
            }
        }
        // and tell the caller its id
        ni.into()
    }

    /// Add a transactional base node to the graph
    pub fn add_transactional_base<S1, FS, S2>(
        &mut self,
        name: S1,
        fields: FS,
        mut b: Base,
    ) -> NodeIndex
    where
        S1: ToString,
        S2: ToString,
        FS: IntoIterator<Item = S2>,
    {
        b.on_connected(&self.mainline.ingredients);
        let b: NodeOperator = b.into();

        // add to the graph
        let ni =
            self.mainline
                .ingredients
                .add_node(node::Node::new(name.to_string(), fields, b, true));
        info!(self.log,
              "adding new node";
              "node" => ni.index(),
              "type" => format!("{:?}", self.mainline.ingredients[ni])
        );

        // keep track of the fact that it's new
        self.added.push(ni);
        // insert it into the graph
        self.mainline
            .ingredients
            .add_edge(self.mainline.source, ni, ());
        // and tell the caller its id
        ni.into()
    }

    /// Add a new column to a base node.
    ///
    /// Note that a default value must be provided such that old writes can be converted into this
    /// new type.
    pub fn add_column<S: ToString>(
        &mut self,
        node: NodeIndex,
        field: S,
        default: DataType,
    ) -> usize {
        // not allowed to add columns to new nodes
        assert!(!self.added.iter().any(|&ni| ni == node));

        let field = field.to_string();
        let base = &mut self.mainline.ingredients[node];
        assert!(base.is_internal() && base.get_base().is_some());

        // we need to tell the base about its new column and its default, so that old writes that
        // do not have it get the additional value added to them.
        let col_i1 = base.add_column(&field);
        // we can't rely on DerefMut, since it disallows mutating Taken nodes
        {
            let col_i2 = base.inner_mut()
                .get_base_mut()
                .unwrap()
                .add_column(default.clone());
            assert_eq!(col_i1, col_i2);
        }

        // also eventually propagate to domain clone
        self.columns.push((node, ColumnChange::Add(field, default)));

        col_i1
    }

    /// Drop a column from a base node.
    pub fn drop_column(&mut self, node: NodeIndex, column: usize) {
        // not allowed to drop columns from new nodes
        assert!(!self.added.iter().any(|&ni| ni == node));

        let base = &mut self.mainline.ingredients[node];
        assert!(base.is_internal() && base.get_base().is_some());

        // we need to tell the base about the dropped column, so that old writes that contain that
        // column will have it filled in with default values (this is done in Mutator).
        // we can't rely on DerefMut, since it disallows mutating Taken nodes
        base.inner_mut().get_base_mut().unwrap().drop_column(column);

        // also eventually propagate to domain clone
        self.columns.push((node, ColumnChange::Drop(column)));
    }

    #[cfg(test)]
    pub fn graph(&self) -> &Graph {
        self.mainline.graph()
    }

    fn ensure_reader_for(&mut self, n: NodeIndex, name: Option<String>) {
        if !self.readers.contains_key(&n) {
            // make a reader
            let r = node::special::Reader::new(n);
            let r = if let Some(name) = name {
                self.mainline.ingredients[n].named_mirror(r, name)
            } else {
                self.mainline.ingredients[n].mirror(r)
            };
            let r = self.mainline.ingredients.add_node(r);
            self.mainline.ingredients.add_edge(n, r, ());
            self.readers.insert(n, r);
        }
    }

    fn ensure_token_generator(&mut self, n: NodeIndex, key: usize) {
        let ri = self.readers[&n];
        if self.mainline.ingredients[ri]
            .with_reader(|r| r.token_generator().is_some())
            .expect("tried to add token generator to non-reader node")
        {
            return;
        }

        // A map from base node to the column in that base node whose value must match the value of
        // this node's column to cause a conflict. Is None for a given base node if any write to
        // that base node might cause a conflict.
        let base_columns: Vec<(_, Option<_>)> =
            keys::provenance_of(&self.mainline.ingredients, n, key, |_, _, _| None)
                .into_iter()
                .map(|path| {
                    // we want the base node corresponding to each path
                    path.into_iter().last().unwrap()
                })
                .collect();

        let coarse_parents = base_columns
            .iter()
            .filter_map(|&(ni, o)| if o.is_none() { Some(ni) } else { None })
            .collect();

        let granular_parents = base_columns
            .into_iter()
            .filter_map(|(ni, o)| {
                if o.is_some() {
                    Some((ni, o.unwrap()))
                } else {
                    None
                }
            })
            .collect();

        let token_generator = checktable::TokenGenerator::new(coarse_parents, granular_parents);
        self.mainline
            .checktable
            .track(token_generator.clone())
            .unwrap();

        self.mainline.ingredients[ri].with_reader_mut(|r| {
            r.set_token_generator(token_generator);
        });
    }

    /// Set up the given node such that its output can be efficiently queried.
    ///
    /// To query into the maintained state, use `ControllerInner::get_getter` or
    /// `ControllerInner::get_transactional_getter`
    #[cfg(test)]
    pub fn maintain_anonymous(&mut self, n: NodeIndex, key: usize) {
        self.ensure_reader_for(n, None);
        if self.mainline.ingredients[n].is_transactional() {
            self.ensure_token_generator(n, key);
        }

        let ri = self.readers[&n];

        self.mainline.ingredients[ri].with_reader_mut(|r| r.set_key(key));
    }

    /// Set up the given node such that its output can be efficiently queried.
    ///
    /// To query into the maintained state, use `ControllerInner::get_getter` or
    /// `ControllerInner::get_transactional_getter`
    pub fn maintain(&mut self, name: String, n: NodeIndex, key: usize) {
        self.ensure_reader_for(n, Some(name));
        if self.mainline.ingredients[n].is_transactional() {
            self.ensure_token_generator(n, key);
        }

        let ri = self.readers[&n];

        self.mainline.ingredients[ri].with_reader_mut(|r| r.set_key(key));
    }

    /// Obtain a channel that is fed by the output stream of the given node.
    ///
    /// As new updates are processed by the given node, its outputs will be streamed to the
    /// returned channel. Node that this channel is *not* bounded, and thus a receiver that is
    /// slower than the system as a hole will accumulate a large buffer over time.
    #[allow(unused)]
    pub fn stream(&mut self, n: NodeIndex) -> mpsc::Receiver<Vec<node::StreamUpdate>> {
        self.ensure_reader_for(n, None);
        let (tx, rx) = mpsc::channel();
        let mut tx = channel::StreamSender::from_local(tx);

        // If the reader hasn't been incorporated into the graph yet, just add the streamer
        // directly.
        let ri = self.readers[&n];
        let mut res = None;
        self.mainline.ingredients[ri].with_reader_mut(|r| {
            res = Some(r.add_streamer(tx));
        });
        tx = match res.unwrap() {
            Ok(_) => return rx,
            Err(tx) => tx,
        };

        // Otherwise, send a message to the reader's domain to have it add the streamer.
        let reader = &self.mainline.ingredients[self.readers[&n]];
        self.mainline
            .domains
            .get_mut(&reader.domain())
            .unwrap()
            .send(box payload::Packet::AddStreamer {
                node: *reader.local_addr(),
                new_streamer: tx,
            })
            .unwrap();

        rx
    }

    /// Commit the changes introduced by this `Migration` to the master `Soup`.
    ///
    /// This will spin up an execution thread for each new thread domain, and hook those new
    /// domains into the larger Soup graph. The returned map contains entry points through which
    /// new updates should be sent to introduce them into the Soup.
    pub fn commit(self) {
        info!(self.log, "finalizing migration"; "#nodes" => self.added.len());

        let log = self.log;
        let start = self.start;
        let mut mainline = self.mainline;
        let mut new: HashSet<_> = self.added.into_iter().collect();

        // Readers are nodes too.
        for (_parent, reader) in self.readers {
            new.insert(reader);
        }

        // Shard the graph as desired
        let mut swapped0 = if let Some(shards) = mainline.sharding {
            migrate::sharding::shard(
                &log,
                &mut mainline.ingredients,
                mainline.source,
                &mut new,
                shards,
            )
        } else {
            HashMap::default()
        };

        // Assign domains
        migrate::assignment::assign(
            &log,
            &mut mainline.ingredients,
            mainline.source,
            &new,
            &mut mainline.ndomains,
        );

        // Set up ingress and egress nodes
        let swapped1 =
            migrate::routing::add(&log, &mut mainline.ingredients, mainline.source, &mut new);

        // Merge the swap lists
        for ((dst, src), instead) in swapped1 {
            use std::collections::hash_map::Entry;
            match swapped0.entry((dst, src)) {
                Entry::Occupied(mut instead0) => {
                    if &instead != instead0.get() {
                        // This can happen if sharding decides to add a Sharder *under* a node,
                        // and routing decides to add an ingress/egress pair between that node
                        // and the Sharder. It's perfectly okay, but we should prefer the
                        // "bottommost" swap to take place (i.e., the node that is *now*
                        // closest to the dst node). This *should* be the sharding node, unless
                        // routing added an ingress *under* the Sharder. We resolve the
                        // collision by looking at which translation currently has an adge from
                        // `src`, and then picking the *other*, since that must then be node
                        // below.
                        if mainline.ingredients.find_edge(src, instead).is_some() {
                            // src -> instead -> instead0 -> [children]
                            // from [children]'s perspective, we should use instead0 for from, so
                            // we can just ignore the `instead` swap.
                        } else {
                            // src -> instead0 -> instead -> [children]
                            // from [children]'s perspective, we should use instead for src, so we
                            // need to prefer the `instead` swap.
                            *instead0.get_mut() = instead;
                        }
                    }
                }
                Entry::Vacant(hole) => {
                    hole.insert(instead);
                }
            }

            // we may also already have swapped the parents of some node *to* `src`. in
            // swapped0. we want to change that mapping as well, since lookups in swapped
            // aren't recursive.
            for (_, instead0) in swapped0.iter_mut() {
                if *instead0 == src {
                    *instead0 = instead;
                }
            }
        }
        let swapped = swapped0;
        let mut sorted_new = new.iter().collect::<Vec<_>>();
        sorted_new.sort();

        // Find all nodes for domains that have changed
        let changed_domains: HashSet<DomainIndex> = sorted_new
            .iter()
            .filter(|&&&ni| !mainline.ingredients[ni].is_dropped())
            .map(|&&ni| mainline.ingredients[ni].domain())
            .collect();

        let mut domain_new_nodes = sorted_new
            .iter()
            .filter(|&&&ni| ni != mainline.source)
            .filter(|&&&ni| !mainline.ingredients[ni].is_dropped())
            .map(|&&ni| (mainline.ingredients[ni].domain(), ni))
            .fold(HashMap::new(), |mut dns, (d, ni)| {
                dns.entry(d).or_insert_with(Vec::new).push(ni);
                dns
            });

        // Assign local addresses to all new nodes, and initialize them
        for (domain, nodes) in &mut domain_new_nodes {
            // Number of pre-existing nodes
            let mut nnodes = mainline.remap.get(domain).map(HashMap::len).unwrap_or(0);

            if nodes.is_empty() {
                // Nothing to do here
                continue;
            }

            let log = log.new(o!("domain" => domain.index()));

            // Give local addresses to every (new) node
            for &ni in nodes.iter() {
                debug!(log,
                       "assigning local index";
                       "type" => format!("{:?}", mainline.ingredients[ni]),
                       "node" => ni.index(),
                       "local" => nnodes
                );

                let mut ip: IndexPair = ni.into();
                ip.set_local(unsafe { LocalNodeIndex::make(nnodes as u32) });
                mainline.ingredients[ni].set_finalized_addr(ip);
                mainline
                    .remap
                    .entry(*domain)
                    .or_insert_with(HashMap::new)
                    .insert(ni, ip);
                nnodes += 1;
            }

            // Initialize each new node
            for &ni in nodes.iter() {
                if mainline.ingredients[ni].is_internal() {
                    // Figure out all the remappings that have happened
                    // NOTE: this has to be *per node*, since a shared parent may be remapped
                    // differently to different children (due to sharding for example). we just
                    // allocate it once though.
                    let mut remap = mainline.remap[domain].clone();

                    // Parents in other domains have been swapped for ingress nodes.
                    // Those ingress nodes' indices are now local.
                    for (&(dst, src), &instead) in &swapped {
                        if dst != ni {
                            // ignore mappings for other nodes
                            continue;
                        }

                        let old = remap.insert(src, mainline.remap[domain][&instead]);
                        assert_eq!(old, None);
                    }

                    trace!(log, "initializing new node"; "node" => ni.index());
                    mainline
                        .ingredients
                        .node_weight_mut(ni)
                        .unwrap()
                        .on_commit(&remap);
                }
            }
        }

        // at this point, we've hooked up the graph such that, for any given domain, the graph
        // looks like this:
        //
        //      o (egress)
        //     +.\......................
        //     :  o (ingress)
        //     :  |
        //     :  o-------------+
        //     :  |             |
        //     :  o             o
        //     :  |             |
        //     :  o (egress)    o (egress)
        //     +..|...........+.|..........
        //     :  o (ingress) : o (ingress)
        //     :  |\          :  \
        //     :  | \         :   o
        //
        // etc.
        // println!("{}", mainline);

        let new_deps = migrate::transactions::analyze_changes(
            &mainline.ingredients,
            mainline.source,
            domain_new_nodes,
        );

        migrate::transactions::merge_deps(&mainline.ingredients, &mut mainline.deps, new_deps);

        let mut uninformed_domain_nodes = mainline
            .ingredients
            .node_indices()
            .filter(|&ni| ni != mainline.source)
            .filter(|&ni| !mainline.ingredients[ni].is_dropped())
            .map(|ni| (mainline.ingredients[ni].domain(), ni, new.contains(&ni)))
            .fold(HashMap::new(), |mut dns, (d, ni, new)| {
                dns.entry(d).or_insert_with(Vec::new).push((ni, new));
                dns
            });

        let (start_ts, end_ts, prevs) = mainline
            .checktable
            .perform_migration(mainline.deps.clone())
            .unwrap();

        info!(log, "migration claimed timestamp range"; "start" => start_ts, "end" => end_ts);

        let mut workers: Vec<_> = mainline
            .workers
            .values()
            .map(|w| w.sender.clone())
            .collect();
        let placer_workers: Vec<_> = mainline
            .workers
            .iter()
            .map(|(id, status)| (id.clone(), status.sender.clone()))
            .collect();
        let mut placer: Box<Iterator<Item = (WorkerIdentifier, WorkerEndpoint)>> =
            Box::new(placer_workers.into_iter().cycle());

        // Boot up new domains (they'll ignore all updates for now)
        debug!(log, "booting new domains");
        for domain in changed_domains {
            if mainline.domains.contains_key(&domain) {
                // this is not a new domain
                continue;
            }

            let nodes = uninformed_domain_nodes.remove(&domain).unwrap();
            let d = DomainHandle::new(
                domain,
                mainline.ingredients[nodes[0].0].sharded_by(),
                &log,
                &mut mainline.ingredients,
                &mainline.readers,
                &mainline.domain_config,
                nodes,
                &mainline.persistence,
                &mainline.listen_addr,
                &mainline.channel_coordinator,
                &mut mainline.local_pool,
                &mainline.debug_channel,
                &mut placer,
                &mut workers,
                start_ts,
            );
            mainline.domains.insert(domain, d);
        }

        // Add any new nodes to existing domains (they'll also ignore all updates for now)
        debug!(log, "mutating existing domains");
        migrate::augmentation::inform(
            &log,
            &mut mainline,
            uninformed_domain_nodes,
            start_ts,
            prevs.unwrap(),
        );

        // Tell all base nodes and base ingress children about newly added columns
        for (ni, change) in self.columns {
            let mut inform = if let ColumnChange::Add(..) = change {
                // we need to inform all of the base's children too,
                // so that they know to add columns to existing records when replaying
                mainline
                    .ingredients
                    .neighbors_directed(ni, petgraph::EdgeDirection::Outgoing)
                    .filter(|&eni| mainline.ingredients[eni].is_egress())
                    .flat_map(|eni| {
                        // find ingresses under this egress
                        mainline
                            .ingredients
                            .neighbors_directed(eni, petgraph::EdgeDirection::Outgoing)
                    })
                    .collect()
            } else {
                // ingress nodes don't need to know about deleted columns, because those are only
                // relevant when new writes enter the graph.
                Vec::new()
            };
            inform.push(ni);

            for ni in inform {
                let n = &mainline.ingredients[ni];
                let m = match change.clone() {
                    ColumnChange::Add(field, default) => box payload::Packet::AddBaseColumn {
                        node: *n.local_addr(),
                        field: field,
                        default: default,
                    },
                    ColumnChange::Drop(column) => box payload::Packet::DropBaseColumn {
                        node: *n.local_addr(),
                        column: column,
                    },
                };

                let domain = mainline.domains.get_mut(&n.domain()).unwrap();

                domain.send(m).unwrap();
                domain.wait_for_ack().unwrap();
            }
        }

        // Set up inter-domain connections
        // NOTE: once we do this, we are making existing domains block on new domains!
        info!(log, "bringing up inter-domain connections");
        migrate::routing::connect(&log, &mut mainline.ingredients, &mut mainline.domains, &new);

        // And now, the last piece of the puzzle -- set up materializations
        info!(log, "initializing new materializations");
        mainline
            .materializations
            .commit(&mainline.ingredients, &new, &mut mainline.domains);

        info!(log, "finalizing migration");

        // Ideally this should happen as part of checktable::perform_migration(), but we don't know
        // the replay paths then. It is harmless to do now since we know the new replay paths won't
        // request timestamps until after the migration in finished.
        mainline
            .checktable
            .add_replay_paths(mainline.materializations.domains_on_path.clone())
            .unwrap();

        migrate::transactions::finalize(mainline.deps.clone(), &log, &mut mainline.domains, end_ts);

        warn!(log, "migration completed"; "ms" => dur_to_ns!(start.elapsed()) / 1_000_000);
    }
}

impl Drop for ControllerInner {
    fn drop(&mut self) {
        self.reader_exit.store(true, atomic::Ordering::SeqCst);
        for (_, d) in &mut self.domains {
            // XXX: this is a terrible ugly hack to ensure that all workers exit
            for _ in 0..100 {
                // don't unwrap, because given domain may already have terminated
                drop(d.send(box payload::Packet::Quit));
            }
        }
        if let Some(ref mut local_pool) = self.local_pool {
            local_pool.wait();
        }
    }
}

/// `ControllerHandle` is a handle to a Controller.
pub struct ControllerHandle<A: Authority> {
    url: Option<String>,
    authority: Arc<A>,
    local: Option<(Sender<ControlEvent>, JoinHandle<()>)>,
}
impl<A: Authority> ControllerHandle<A> {
    fn rpc<Q: Serialize, R: DeserializeOwned>(&mut self, path: &str, request: &Q) -> R {
        let mut core = Core::new().unwrap();
        let client = Client::new(&core.handle());
        loop {
            if self.url.is_none() {
                let descriptor: ControllerDescriptor =
                    serde_json::from_slice(&self.authority.get_leader().unwrap().1).unwrap();
                self.url = Some(format!("http://{}", descriptor.external_addr));
            }
            let url = format!("{}/{}", self.url.as_ref().unwrap(), path);

            let mut r = hyper::Request::new(hyper::Method::Post, url.parse().unwrap());
            r.set_body(serde_json::to_vec(request).unwrap());
            let res = core.run(client.request(r)).unwrap();
            if res.status() != hyper::StatusCode::Ok {
                self.url = None;
                continue;
            }

            let body = core.run(res.body().concat2()).unwrap();
            return serde_json::from_slice(&body).unwrap();
        }
    }

    /// Get a Vec of all known input nodes.
    ///
    /// Input nodes are here all nodes of type `Base`. The addresses returned by this function will
    /// all have been returned as a key in the map from `commit` at some point in the past.
    pub fn inputs(&mut self) -> BTreeMap<String, NodeIndex> {
        self.rpc("inputs", &())
    }

    /// Get a Vec of to all known output nodes.
    ///
    /// Output nodes here refers to nodes of type `Reader`, which is the nodes created in response
    /// to calling `.maintain` or `.stream` for a node during a migration.
    pub fn outputs(&mut self) -> BTreeMap<String, NodeIndex> {
        self.rpc("outputs", &())
    }

    /// Obtain a `RemoteGetterBuilder` that can be sent to a client and then used to query a given
    /// (already maintained) reader node.
    pub fn get_getter_builder(&mut self, node: NodeIndex) -> Option<RemoteGetterBuilder> {
        self.rpc("getter_builder", &node)
    }

    /// Obtain a `RemoteGetter`.
    pub fn get_getter(&mut self, node: NodeIndex) -> Option<RemoteGetter> {
        self.get_getter_builder(node).map(|g| g.build())
    }

    /// Obtain a MutatorBuild that can be used to construct a Mutator to perform writes and deletes
    /// from the given base node.
    pub fn get_mutator_builder(&mut self, base: NodeIndex) -> Result<MutatorBuilder, Box<Error>> {
        Ok(self.rpc("mutator_builder", &base))
    }

    /// Obtain a Mutator
    pub fn get_mutator(&mut self, base: NodeIndex) -> Result<Mutator, Box<Error>> {
        self.get_mutator_builder(base)
            .map(|m| m.build("127.0.0.1:0".parse().unwrap()))
    }

    /// Initiaties log recovery by sending a
    /// StartRecovery packet to each base node domain.
    pub fn recover(&mut self) {
        self.rpc("recover", &())
    }

    /// Get statistics about the time spent processing different parts of the graph.
    pub fn get_statistics(&mut self) -> GraphStats {
        self.rpc("get_statistics", &())
    }

    /// Install a new recipe on the controller.
    pub fn install_recipe(&mut self, new_recipe: String) {
        self.rpc("install_recipe", &new_recipe)
    }

    /// graphviz description of the dataflow graph
    pub fn graphviz(&mut self) -> String {
        self.rpc("graphviz", &())
    }

    /// Wait for associated local controller to exit.
    pub fn wait(mut self) {
        self.local.take().unwrap().1.join().unwrap()
    }
}
impl<A: Authority> Drop for ControllerHandle<A> {
    fn drop(&mut self) {
        if let Some((sender, join_handle)) = self.local.take() {
            let _ = sender.send(ControlEvent::Shutdown);
            let _ = join_handle.join();
        }
    }
}

=======
>>>>>>> 150fa5c4
/// Wrapper around the state of a thread serving network requests. Both tracks the address that the
/// thread is listening on and provides a way to stop it.
struct ServingThread {
    addr: SocketAddr,
    join_handle: JoinHandle<()>,
    stop: Box<Drop + Send>,
}
impl ServingThread {
    fn stop(self) {
        drop(self.stop);
        self.join_handle.join().unwrap();
    }
}

/// Describes a running controller instance. A serialized version of this struct is stored in
/// ZooKeeper so that clients can reach the currently active controller.
#[derive(Serialize, Deserialize)]
struct ControllerDescriptor {
    external_addr: SocketAddr,
    internal_addr: SocketAddr,
    checktable_addr: SocketAddr,
    nonce: u64,
}

#[derive(Clone, Serialize, Deserialize)]
struct ControllerConfig {
    sharding: Option<usize>,
    partial_enabled: bool,
    domain_config: DomainConfig,
    persistence: PersistenceParameters,
    heartbeat_every: Duration,
    healthcheck_every: Duration,
    local_workers: usize,
    nworkers: usize,
    nreaders: usize,
}
impl Default for ControllerConfig {
    fn default() -> Self {
        Self {
            #[cfg(test)]
            sharding: Some(2),
            #[cfg(not(test))]
            sharding: None,
            partial_enabled: true,
            domain_config: DomainConfig {
                concurrent_replays: 512,
                replay_batch_timeout: time::Duration::from_millis(1),
                replay_batch_size: 32,
            },
            persistence: Default::default(),
            heartbeat_every: Duration::from_secs(1),
            healthcheck_every: Duration::from_secs(10),
            #[cfg(test)]
            local_workers: 2,
            #[cfg(not(test))]
            local_workers: 0,
            nworkers: 0,
            nreaders: 1,
        }
    }
}

#[derive(Clone, Serialize, Deserialize)]
struct ControllerState {
    config: ControllerConfig,
    epoch: Epoch,
    recipe: (), // TODO: store all relevant state here.
}

enum ControlEvent {
    ControllerMessage(CoordinationMessage),
    ExternalRequest(
        Method,
        String,
        Vec<u8>,
        futures::sync::oneshot::Sender<Result<String, StatusCode>>,
    ),
    WonLeaderElection(ControllerState),
    LostLeadership(Epoch),
    Shutdown,
    Error(Box<Error + Send + Sync>),
}

/// Runs the soup instance.
pub struct Controller<A: Authority + 'static> {
    current_epoch: Option<Epoch>,
    inner: Option<ControllerInner>,
    log: slog::Logger,

    listen_addr: IpAddr,
    internal: ServingThread,
    external: ServingThread,
    checktable: SocketAddr,
    _campaign: JoinHandle<()>,

    phantom: PhantomData<A>,
}

impl<A: Authority + 'static> Controller<A> {
    /// Start up a new `Controller` and return a handle to it. Dropping the handle will stop the
    /// controller.
    fn start(
        authority: A,
        listen_addr: IpAddr,
        config: ControllerConfig,
        log: slog::Logger,
    ) -> ControllerHandle<A> {
        let authority = Arc::new(authority);

        let (event_tx, event_rx) = mpsc::channel();
        let internal = Self::listen_internal(event_tx.clone(), SocketAddr::new(listen_addr, 0));
        let checktable = CheckTableServer::start(SocketAddr::new(listen_addr, 0));
        let external = Self::listen_external(
            event_tx.clone(),
            SocketAddr::new(listen_addr, 9000),
            authority.clone(),
        );

        let descriptor = ControllerDescriptor {
            external_addr: external.addr,
            internal_addr: internal.addr,
            checktable_addr: checktable,
            nonce: rand::random(),
        };
        let campaign = Self::campaign(event_tx.clone(), authority.clone(), descriptor, config);

        let builder = thread::Builder::new().name("srv-main".to_owned());
        let join_handle = builder
            .spawn(move || {
                let controller = Self {
                    current_epoch: None,
                    inner: None,
                    log,
                    internal,
                    external,
                    checktable,
                    _campaign: campaign,
                    listen_addr,
                    phantom: PhantomData,
                };
                controller.main_loop(event_rx)
            })
            .unwrap();

        ControllerHandle {
            url: None,
            authority,
            local: Some((event_tx, join_handle)),
        }
    }

    fn main_loop(mut self, receiver: Receiver<ControlEvent>) {
        for event in receiver {
            match event {
                ControlEvent::ControllerMessage(msg) => if let Some(ref mut inner) = self.inner {
                    inner.coordination_message(msg)
                },
                ControlEvent::ExternalRequest(method, path, body, reply_tx) => {
                    if let Some(ref mut inner) = self.inner {
                        reply_tx
                            .send(inner.external_request(method, path, body))
                            .unwrap()
                    } else {
                        reply_tx.send(Err(StatusCode::NotFound)).unwrap();
                    }
                }
                ControlEvent::WonLeaderElection(state) => {
                    self.current_epoch = Some(state.epoch);
                    self.inner = Some(ControllerInner::new(
                        self.listen_addr,
                        self.checktable,
                        self.log.clone(),
                        state,
                    ));
                }
                ControlEvent::LostLeadership(new_epoch) => {
                    self.current_epoch = Some(new_epoch);
                    self.inner = None;
                }
                ControlEvent::Shutdown => break,
                ControlEvent::Error(e) => panic!("{}", e),
            }
        }
        self.external.stop();
        self.internal.stop();
    }

    fn listen_external(
        event_tx: Sender<ControlEvent>,
        addr: SocketAddr,
        authority: Arc<A>,
    ) -> ServingThread {
        struct ExternalServer<A: Authority>(Sender<ControlEvent>, Arc<A>);
        impl<A: Authority> Clone for ExternalServer<A> {
            // Needed due to #26925
            fn clone(&self) -> Self {
                ExternalServer(self.0.clone(), self.1.clone())
            }
        }
        impl<A: Authority> Service for ExternalServer<A> {
            type Request = Request;
            type Response = Response;
            type Error = hyper::Error;
            type Future = Box<Future<Item = Self::Response, Error = Self::Error>>;

            fn call(&self, req: Request) -> Self::Future {
                let mut res = Response::new();
                match (req.method().clone(), req.path().to_owned().as_ref()) {
                    (Method::Get, "/graph.html") => {
                        res.headers_mut().set(ContentType::html());
                        res.set_body(include_str!("graph.html"));
                        Box::new(futures::future::ok(res))
                    }
                    (Method::Get, "/js/layout-worker.js") => {
                        res.set_body(
                            "importScripts('https://cdn.rawgit.com/mstefaniuk/graph-viz-d3-js/\
                             cf2160ee3ca39b843b081d5231d5d51f1a901617/dist/layout-worker.js');",
                        );
                        Box::new(futures::future::ok(res))
                    }
                    (Method::Get, path) if path.starts_with("/zookeeper/") => {
                        match self.1.try_read(&format!("/{}", &path[11..])) {
                            Ok(Some(data)) => {
                                res.headers_mut().set(ContentType::json());
                                res.set_body(data);
                            }
                            _ => res.set_status(StatusCode::NotFound),
                        }
                        Box::new(futures::future::ok(res))
                    }
                    (method, path) => {
                        let path = path.to_owned();
                        let event_tx = self.0.clone();
                        Box::new(req.body().concat2().and_then(move |body| {
                            let body: Vec<u8> = body.iter().cloned().collect();
                            let (tx, rx) = futures::sync::oneshot::channel();
                            let _ = event_tx.send(ControlEvent::ExternalRequest(
                                method,
                                path,
                                body,
                                tx,
                            ));
                            rx.and_then(|reply| {
                                let mut res = Response::new();
                                match reply {
                                    Ok(reply) => res.set_body(reply),
                                    Err(status_code) => {
                                        res.set_status(status_code);
                                    }
                                }
                                Box::new(futures::future::ok(res))
                            }).or_else(|futures::Canceled| {
                                let mut res = Response::new();
                                res.set_status(StatusCode::NotFound);
                                Box::new(futures::future::ok(res))
                            })
                        }))
                    }
                }
            }
        }
        impl<A: Authority> NewService for ExternalServer<A> {
            type Request = Request;
            type Response = Response;
            type Error = hyper::Error;
            type Instance = Self;
            fn new_service(&self) -> Result<Self::Instance, io::Error> {
                Ok(self.clone())
            }
        }

        let (tx, rx) = mpsc::channel();
        let (done_tx, done_rx) = futures::sync::oneshot::channel();
        let builder = thread::Builder::new().name("srv-ext".to_owned());
        let join_handle = builder
            .spawn(move || {
                let service = ExternalServer(event_tx, authority);
                let server = Http::new().bind(&addr, service.clone());
                let server = match server {
                    Ok(s) => s,
                    Err(hyper::Error::Io(ref e))
                        if e.kind() == ErrorKind::AddrInUse && addr.port() != 0 =>
                    {
                        Http::new()
                            .bind(&SocketAddr::new(addr.ip(), 0), service)
                            .unwrap()
                    }
                    Err(e) => panic!("{}", e),
                };

                let addr = server.local_addr().unwrap();
                tx.send(addr).unwrap();
                server.run_until(done_rx.map_err(|_| ())).unwrap();
            })
            .unwrap();

        ServingThread {
            addr: rx.recv().unwrap(),
            join_handle,
            stop: Box::new(done_tx),
        }
    }

    /// Listen for messages from workers.
    fn listen_internal(event_tx: Sender<ControlEvent>, addr: SocketAddr) -> ServingThread {
        let mut done = Arc::new(());
        let done2 = done.clone();
        let mut pl: PollingLoop<CoordinationMessage> = PollingLoop::new(addr);
        let addr = pl.get_listener_addr().unwrap();
        let builder = thread::Builder::new().name("srv-int".to_owned());
        let join_handle = builder
            .spawn(move || {
                pl.run_polling_loop(move |e| {
                    if Arc::get_mut(&mut done).is_some() {
                        return ProcessResult::StopPolling;
                    }

                    match e {
                        PollEvent::ResumePolling(timeout) => {
                            *timeout = Some(Duration::from_millis(100));
                        }
                        PollEvent::Process(msg) => {
                            if event_tx.send(ControlEvent::ControllerMessage(msg)).is_err() {
                                return ProcessResult::StopPolling;
                            }
                        }
                        PollEvent::Timeout => {}
                    }
                    ProcessResult::KeepPolling
                });
            })
            .unwrap();

        ServingThread {
            addr,
            join_handle,
            stop: Box::new(done2),
        }
    }

    fn campaign(
        event_tx: Sender<ControlEvent>,
        authority: Arc<A>,
        descriptor: ControllerDescriptor,
        config: ControllerConfig,
    ) -> JoinHandle<()> {
        let descriptor = serde_json::to_vec(&descriptor).unwrap();
        let campaign_inner =
            move |event_tx: Sender<ControlEvent>| -> Result<(), Box<Error + Send + Sync>> {
                loop {
                    // become leader
                    let current_epoch = authority.become_leader(descriptor.clone())?;
                    let state = authority.read_modify_write(
                        "/state",
                        |state: Option<ControllerState>| match state {
                            None => Ok(ControllerState {
                                config: config.clone(),
                                epoch: current_epoch,
                                recipe: (),
                            }),
                            Some(ref state) if state.epoch > current_epoch => Err(()),
                            Some(mut state) => {
                                state.epoch = current_epoch;
                                Ok(state)
                            }
                        },
                    )?;
                    if state.is_err() {
                        continue;
                    }
                    if !event_tx
                        .send(ControlEvent::WonLeaderElection(state.unwrap()))
                        .is_ok()
                    {
                        break;
                    }

                    // watch for overthrow
                    let new_epoch = authority.await_new_epoch(current_epoch)?;
                    if !event_tx
                        .send(ControlEvent::LostLeadership(new_epoch))
                        .is_ok()
                    {
                        break;
                    }
                }
                Ok(())
            };

        thread::Builder::new()
            .name("srv-zk".to_owned())
            .spawn(move || {
                if let Err(e) = campaign_inner(event_tx.clone()) {
                    let _ = event_tx.send(ControlEvent::Error(e));
                }
            })
            .unwrap()
    }
}

#[cfg(test)]
mod tests {
    use super::*;
    use consensus::ZookeeperAuthority;

    // Controller without any domains gets dropped once it leaves the scope.
    #[test]
    #[ignore]
    #[allow_fail]
    fn it_works_default() {
        // Controller gets dropped. It doesn't have Domains, so we don't see any dropped.
        let authority = ZookeeperAuthority::new("127.0.0.1:2181/it_works_default");
        {
            let _c = ControllerBuilder::default().build(authority);
            thread::sleep(Duration::from_millis(100));
        }
        thread::sleep(Duration::from_millis(100));
    }

    // Controller with a few domains drops them once it leaves the scope.
    #[test]
    #[allow_fail]
    fn it_works_blender_with_migration() {
        let r_txt = "CREATE TABLE a (x int, y int, z int);\n
                     CREATE TABLE b (r int, s int);\n";

        let authority = ZookeeperAuthority::new("127.0.0.1:2181/it_works_blender_with_migration");
        let mut c = ControllerBuilder::default().build(authority);
        c.install_recipe(r_txt.to_owned());
    }

    // Controller without any domains gets dropped once it leaves the scope.
    #[test]
    #[ignore]
    fn it_works_default_local() {
        // Controller gets dropped. It doesn't have Domains, so we don't see any dropped.
        {
            let _c = ControllerBuilder::default().build_local();
            thread::sleep(Duration::from_millis(100));
        }
        thread::sleep(Duration::from_millis(100));
    }

    // Controller with a few domains drops them once it leaves the scope.
    #[test]
    fn it_works_blender_with_migration_local() {
        let r_txt = "CREATE TABLE a (x int, y int, z int);\n
                     CREATE TABLE b (r int, s int);\n";

        let mut c = ControllerBuilder::default().build_local();
        c.install_recipe(r_txt.to_owned());
    }
}<|MERGE_RESOLUTION|>--- conflicted
+++ resolved
@@ -2,20 +2,12 @@
 use channel::tcp::TcpSender;
 use consensus::{Authority, Epoch};
 use dataflow::checktable::service::CheckTableServer;
-<<<<<<< HEAD
-use dataflow::{checktable, node, payload, DomainConfig, PersistenceParameters, Readers};
-use dataflow::ops::base::Base;
-use dataflow::statistics::GraphStats;
-use souplet::readers;
-use worker;
-=======
 use dataflow::{DomainConfig, PersistenceParameters};
 
 use controller::domain_handle::DomainHandle;
 use controller::inner::ControllerInner;
 use controller::recipe::Recipe;
 use coordination::CoordinationMessage;
->>>>>>> 150fa5c4
 
 use std::error::Error;
 use std::io::ErrorKind;
@@ -24,7 +16,6 @@
 use std::time::{Duration, Instant};
 use std::thread::{self, JoinHandle};
 use std::sync::{Arc, Mutex};
-use std::sync::atomic;
 use std::sync::mpsc::{self, Receiver, Sender};
 use std::{io, time};
 
@@ -79,1392 +70,6 @@
     }
 }
 
-<<<<<<< HEAD
-/// Used to construct a controller.
-pub struct ControllerBuilder {
-    config: ControllerConfig,
-    listen_addr: IpAddr,
-    log: slog::Logger,
-}
-impl Default for ControllerBuilder {
-    fn default() -> Self {
-        Self {
-            config: ControllerConfig::default(),
-            listen_addr: "127.0.0.1".parse().unwrap(),
-            log: slog::Logger::root(slog::Discard, o!()),
-        }
-    }
-}
-impl ControllerBuilder {
-    /// Set the maximum number of concurrent partial replay requests a domain can have outstanding
-    /// at any given time.
-    ///
-    /// Note that this number *must* be greater than the width (in terms of number of ancestors) of
-    /// the widest union in the graph, otherwise a deadlock will occur.
-    pub fn set_max_concurrent_replay(&mut self, n: usize) {
-        self.config.domain_config.concurrent_replays = n;
-    }
-
-    /// Set the maximum number of partial replay responses that can be aggregated into a single
-    /// replay batch.
-    pub fn set_partial_replay_batch_size(&mut self, n: usize) {
-        self.config.domain_config.replay_batch_size = n;
-    }
-
-    /// Set the longest time a partial replay response can be delayed.
-    pub fn set_partial_replay_batch_timeout(&mut self, t: time::Duration) {
-        self.config.domain_config.replay_batch_timeout = t;
-    }
-
-    /// Set the persistence parameters used by the system.
-    pub fn set_persistence(&mut self, p: PersistenceParameters) {
-        self.config.persistence = p;
-    }
-
-    /// Disable partial materialization for all subsequent migrations
-    pub fn disable_partial(&mut self) {
-        self.config.partial_enabled = false;
-    }
-
-    /// Enable sharding for all subsequent migrations
-    pub fn enable_sharding(&mut self, shards: usize) {
-        self.config.sharding = Some(shards);
-    }
-
-    /// Set how many workers the controller should wait for before starting. More workers can join
-    /// later, but they won't be assigned any of the initial domains.
-    pub fn set_nworkers(&mut self, workers: usize) {
-        self.config.nworkers = workers;
-    }
-
-    /// Set how many threads should be set up when operating in local mode.
-    pub fn set_local_read_threads(&mut self, n: usize) {
-        self.config.nreaders = n;
-    }
-
-    /// Set the IP address that the controller should use for listening.
-    pub fn set_listen_addr(&mut self, listen_addr: IpAddr) {
-        self.listen_addr = listen_addr;
-    }
-
-    /// Set the number of worker threads to spin up in local mode (when nworkers == 0).
-    pub fn set_local_workers(&mut self, workers: usize) {
-        self.config.local_workers = workers;
-    }
-
-    #[cfg(test)]
-    pub fn build_inner(self) -> ControllerInner {
-        let checktable_addr = CheckTableServer::start(SocketAddr::new(self.listen_addr, 0));
-        let initial_state = ControllerState {
-            config: self.config,
-            recipe: (),
-            epoch: LocalAuthority::get_epoch(),
-        };
-        ControllerInner::new(self.listen_addr, checktable_addr, self.log, initial_state)
-    }
-
-    /// Set the logger that the derived controller should use. By default, it uses `slog::Discard`.
-    pub fn log_with(&mut self, log: slog::Logger) {
-        self.log = log;
-    }
-
-    /// Build a controller and return a handle to it.
-    pub fn build<A: Authority + 'static>(self, authority: A) -> ControllerHandle<A> {
-        Controller::start(authority, self.listen_addr, self.config, self.log)
-    }
-
-    /// Build a local controller, and return a ControllerHandle to provide access to it.
-    pub fn build_local(self) -> ControllerHandle<LocalAuthority> {
-        self.build(LocalAuthority::new())
-    }
-}
-
-/// `Controller` is the core component of the alternate Soup implementation.
-///
-/// It keeps track of the structure of the underlying data flow graph and its domains. `Controller`
-/// does not allow direct manipulation of the graph. Instead, changes must be instigated through a
-/// `Migration`, which can be performed using `ControllerInner::migrate`. Only one `Migration` can
-/// occur at any given point in time.
-pub struct ControllerInner {
-    ingredients: petgraph::Graph<node::Node, Edge>,
-    source: NodeIndex,
-    ndomains: usize,
-    checktable: checktable::CheckTableClient,
-    checktable_addr: SocketAddr,
-    sharding: Option<usize>,
-
-    domain_config: DomainConfig,
-
-    /// Parameters for persistence code.
-    persistence: PersistenceParameters,
-    materializations: migrate::materialization::Materializations,
-
-    /// Current recipe
-    recipe: Recipe,
-
-    domains: HashMap<DomainIndex, DomainHandle>,
-    channel_coordinator: Arc<ChannelCoordinator>,
-    debug_channel: Option<SocketAddr>,
-
-    listen_addr: IpAddr,
-    read_listen_addr: SocketAddr,
-    reader_exit: Arc<atomic::AtomicBool>,
-    readers: Readers,
-
-    /// Map from worker address to the address the worker is listening on for reads.
-    read_addrs: HashMap<WorkerIdentifier, SocketAddr>,
-    workers: HashMap<WorkerIdentifier, WorkerStatus>,
-
-    /// State between migrations
-    deps: HashMap<DomainIndex, (IngressFromBase, EgressForBase)>,
-    remap: HashMap<DomainIndex, HashMap<NodeIndex, IndexPair>>,
-
-    /// Local worker pool used for tests
-    local_pool: Option<worker::WorkerPool>,
-
-    heartbeat_every: Duration,
-    healthcheck_every: Duration,
-    last_checked_workers: Instant,
-
-    log: slog::Logger,
-}
-
-impl ControllerInner {
-    pub fn coordination_message(&mut self, msg: CoordinationMessage) {
-        trace!(self.log, "Received {:?}", msg);
-        let process = match msg.payload {
-            CoordinationPayload::Register {
-                ref addr,
-                ref read_listen_addr,
-            } => self.handle_register(&msg, addr, read_listen_addr.clone()),
-            CoordinationPayload::Heartbeat => self.handle_heartbeat(&msg),
-            CoordinationPayload::DomainBooted(..) => Ok(()),
-            _ => unimplemented!(),
-        };
-        match process {
-            Ok(_) => (),
-            Err(e) => error!(self.log, "failed to handle message {:?}: {:?}", msg, e),
-        }
-
-        self.check_worker_liveness();
-    }
-
-    pub fn external_request(
-        &mut self,
-        method: Method,
-        path: String,
-        body: Vec<u8>,
-    ) -> Result<String, StatusCode> {
-        use serde_json as json;
-        use hyper::Method::*;
-
-        Ok(match (method, path.as_ref()) {
-            (Get, "/graph") => self.graphviz(),
-            (Post, "/inputs") => json::to_string(&self.inputs()).unwrap(),
-            (Post, "/outputs") => json::to_string(&self.outputs()).unwrap(),
-            (Post, "/recover") => json::to_string(&self.recover()).unwrap(),
-            (Post, "/graphviz") => json::to_string(&self.graphviz()).unwrap(),
-            (Post, "/get_statistics") => json::to_string(&self.get_statistics()).unwrap(),
-            (Post, "/mutator_builder") => {
-                json::to_string(&self.mutator_builder(json::from_slice(&body).unwrap())).unwrap()
-            }
-            (Post, "/getter_builder") => {
-                json::to_string(&self.getter_builder(json::from_slice(&body).unwrap())).unwrap()
-            }
-            (Post, "/install_recipe") => {
-                json::to_string(&self.install_recipe(json::from_slice(&body).unwrap())).unwrap()
-            }
-            _ => return Err(StatusCode::NotFound),
-        })
-    }
-
-    fn handle_register(
-        &mut self,
-        msg: &CoordinationMessage,
-        remote: &SocketAddr,
-        read_listen_addr: SocketAddr,
-    ) -> Result<(), io::Error> {
-        info!(
-            self.log,
-            "new worker registered from {:?}, which listens on {:?}", msg.source, remote
-        );
-
-        let sender = Arc::new(Mutex::new(TcpSender::connect(remote, None)?));
-        let ws = WorkerStatus::new(sender.clone());
-        self.workers.insert(msg.source.clone(), ws);
-        self.read_addrs.insert(msg.source.clone(), read_listen_addr);
-
-        Ok(())
-    }
-
-    fn check_worker_liveness(&mut self) {
-        if self.last_checked_workers.elapsed() > self.healthcheck_every {
-            for (addr, ws) in self.workers.iter_mut() {
-                if ws.healthy && ws.last_heartbeat.elapsed() > self.heartbeat_every * 3 {
-                    warn!(self.log, "worker at {:?} has failed!", addr);
-                    ws.healthy = false;
-                }
-            }
-            self.last_checked_workers = Instant::now();
-        }
-    }
-
-    fn handle_heartbeat(&mut self, msg: &CoordinationMessage) -> Result<(), io::Error> {
-        match self.workers.get_mut(&msg.source) {
-            None => crit!(
-                self.log,
-                "got heartbeat for unknown worker {:?}",
-                msg.source
-            ),
-            Some(ref mut ws) => {
-                ws.last_heartbeat = Instant::now();
-            }
-        }
-
-        Ok(())
-    }
-
-    /// Construct `ControllerInner` with a specified listening interface
-    fn new(
-        listen_addr: IpAddr,
-        checktable_addr: SocketAddr,
-        log: slog::Logger,
-        state: ControllerState,
-    ) -> Self {
-        let mut g = petgraph::Graph::new();
-        let source = g.add_node(node::Node::new(
-            "source",
-            &["because-type-inference"],
-            node::special::Source,
-            true,
-        ));
-
-        let checktable =
-            checktable::CheckTableClient::connect(checktable_addr, client::Options::default())
-                .unwrap();
-
-        let readers: Readers = Arc::default();
-        let nreaders = state.config.nreaders;
-        let listener = TcpListener::bind(&SocketAddr::new(listen_addr, 0)).unwrap();
-        let read_listen_addr = listener.local_addr().unwrap();
-        let thread_builder = thread::Builder::new().name("read-dispatcher".to_owned());
-        let reader_exit = Arc::new(atomic::AtomicBool::new(false));
-        {
-            let readers = readers.clone();
-            let reader_exit = reader_exit.clone();
-            thread_builder
-                .spawn(move || readers::serve(listener, readers, nreaders, reader_exit))
-                .unwrap();
-        }
-
-        let mut materializations = migrate::materialization::Materializations::new(&log);
-        if !state.config.partial_enabled {
-            materializations.disable_partial()
-        }
-
-        let cc = Arc::new(ChannelCoordinator::new());
-        assert!((state.config.nworkers == 0) ^ (state.config.local_workers == 0));
-        let local_pool = if state.config.nworkers == 0 {
-            Some(
-                worker::WorkerPool::new(
-                    state.config.local_workers,
-                    &log,
-                    checktable_addr,
-                    cc.clone(),
-                ).unwrap(),
-            )
-        } else {
-            None
-        };
-
-        ControllerInner {
-            ingredients: g,
-            source: source,
-            ndomains: 0,
-            checktable,
-            checktable_addr,
-            listen_addr,
-
-            materializations,
-            sharding: state.config.sharding,
-            domain_config: state.config.domain_config,
-            persistence: state.config.persistence,
-            heartbeat_every: state.config.heartbeat_every,
-            healthcheck_every: state.config.healthcheck_every,
-            recipe: Recipe::blank(Some(log.clone())),
-            log,
-
-            domains: Default::default(),
-            channel_coordinator: cc,
-            debug_channel: None,
-
-            deps: HashMap::default(),
-            remap: HashMap::default(),
-
-            readers,
-            read_listen_addr,
-            reader_exit,
-            read_addrs: HashMap::default(),
-            workers: HashMap::default(),
-
-            local_pool,
-
-            last_checked_workers: Instant::now(),
-        }
-    }
-
-    /// Use a debug channel. This function may only be called once because the receiving end it
-    /// returned.
-    #[allow(unused)]
-    pub fn create_debug_channel(&mut self) -> TcpListener {
-        assert!(self.debug_channel.is_none());
-        let addr: SocketAddr = "127.0.0.1:0".parse().unwrap();
-        let listener = TcpListener::bind(&addr).unwrap();
-        self.debug_channel = Some(listener.local_addr().unwrap());
-        listener
-    }
-
-    /// Controls the persistence mode, and parameters related to persistence.
-    ///
-    /// Three modes are available:
-    ///
-    ///  1. `DurabilityMode::Permanent`: all writes to base nodes should be written to disk.
-    ///  2. `DurabilityMode::DeleteOnExit`: all writes are written to disk, but the log is
-    ///     deleted once the `Controller` is dropped. Useful for tests.
-    ///  3. `DurabilityMode::MemoryOnly`: no writes to disk, store all writes in memory.
-    ///     Useful for baseline numbers.
-    ///
-    /// `queue_capacity` indicates the number of packets that should be buffered until
-    /// flushing, and `flush_timeout` indicates the length of time to wait before flushing
-    /// anyway.
-    ///
-    /// Must be called before any domains have been created.
-    #[allow(unused)]
-    pub fn with_persistence_options(&mut self, params: PersistenceParameters) {
-        assert_eq!(self.ndomains, 0);
-        self.persistence = params;
-    }
-
-    /// Set the `Logger` to use for internal log messages.
-    ///
-    /// By default, all log messages are discarded.
-    #[allow(unused)]
-    pub fn log_with(&mut self, log: slog::Logger) {
-        self.log = log;
-        self.materializations.set_logger(&self.log);
-    }
-
-    /// Perform a new query schema migration.
-    pub fn migrate<F, T>(&mut self, f: F) -> T
-    where
-        F: FnOnce(&mut Migration) -> T,
-    {
-        info!(self.log, "starting migration");
-        let miglog = self.log.new(o!());
-        let mut m = Migration {
-            mainline: self,
-            added: Default::default(),
-            columns: Default::default(),
-            readers: Default::default(),
-
-            start: time::Instant::now(),
-            log: miglog,
-        };
-        let r = f(&mut m);
-        m.commit();
-        r
-    }
-
-    /// Initiaties log recovery by sending a
-    /// StartRecovery packet to each base node domain.
-    pub fn recover(&mut self) {
-        info!(self.log, "Recovering from log");
-        for (_name, index) in self.inputs().iter() {
-            let node = &self.ingredients[*index];
-            let domain = self.domains.get_mut(&node.domain()).unwrap();
-            domain.send(box payload::Packet::StartRecovery).unwrap();
-            domain.wait_for_ack().unwrap();
-        }
-    }
-
-    /// Get a boxed function which can be used to validate tokens.
-    #[allow(unused)]
-    pub fn get_validator(&self) -> Box<Fn(&checktable::Token) -> bool> {
-        let checktable =
-            checktable::CheckTableClient::connect(self.checktable_addr, client::Options::default())
-                .unwrap();
-        Box::new(move |t: &checktable::Token| checktable.validate_token(t.clone()).unwrap())
-    }
-
-    #[cfg(test)]
-    pub fn graph(&self) -> &Graph {
-        &self.ingredients
-    }
-
-    /// Get a Vec of all known input nodes.
-    ///
-    /// Input nodes are here all nodes of type `Base`. The addresses returned by this function will
-    /// all have been returned as a key in the map from `commit` at some point in the past.
-    pub fn inputs(&self) -> BTreeMap<String, NodeIndex> {
-        self.ingredients
-            .neighbors_directed(self.source, petgraph::EdgeDirection::Outgoing)
-            .map(|n| {
-                let base = &self.ingredients[n];
-                assert!(base.is_internal());
-                assert!(base.get_base().is_some());
-                (base.name().to_owned(), n.into())
-            })
-            .collect()
-    }
-
-    /// Get a Vec of all known output nodes.
-    ///
-    /// Output nodes here refers to nodes of type `Reader`, which is the nodes created in response
-    /// to calling `.maintain` or `.stream` for a node during a migration.
-    pub fn outputs(&self) -> BTreeMap<String, NodeIndex> {
-        self.ingredients
-            .externals(petgraph::EdgeDirection::Outgoing)
-            .filter_map(|n| {
-                let name = self.ingredients[n].name().to_owned();
-                self.ingredients[n].with_reader(|r| {
-                    // we want to give the the node address that is being materialized not that of
-                    // the reader node itself.
-                    (name, r.is_for())
-                })
-            })
-            .collect()
-    }
-
-    fn find_getter_for(&self, node: NodeIndex) -> Option<NodeIndex> {
-        // reader should be a child of the given node. however, due to sharding, it may not be an
-        // *immediate* child. furthermore, once we go beyond depth 1, we may accidentally hit an
-        // *unrelated* reader node. to account for this, readers keep track of what node they are
-        // "for", and we simply search for the appropriate reader by that metric. since we know
-        // that the reader must be relatively close, a BFS search is the way to go.
-        // presumably only
-        let mut bfs = Bfs::new(&self.ingredients, node);
-        let mut reader = None;
-        while let Some(child) = bfs.next(&self.ingredients) {
-            if self.ingredients[child]
-                .with_reader(|r| r.is_for() == node)
-                .unwrap_or(false)
-            {
-                reader = Some(child);
-                break;
-            }
-        }
-
-        reader
-    }
-
-    /// Obtain a `RemoteGetterBuilder` that can be sent to a client and then used to query a given
-    /// (already maintained) reader node.
-    pub fn getter_builder(&self, node: NodeIndex) -> Option<RemoteGetterBuilder> {
-        self.find_getter_for(node).map(|r| {
-            let domain = self.ingredients[r].domain();
-            let shards = (0..self.domains[&domain].shards())
-                .map(|i| match self.domains[&domain].assignment(i) {
-                    Some(worker) => self.read_addrs[&worker].clone(),
-                    None => self.read_listen_addr.clone(),
-                })
-                .map(|a| {
-                    // NOTE: this is where we decide whether assignments are local or not (and
-                    // hence whether we should use LocalBypass). currently, we assume that either
-                    // *all* assignments are local, or *none* are. this is likely to change, at
-                    // which point this has to change too.
-                    (a, self.local_pool.is_some())
-                })
-                .collect();
-
-            RemoteGetterBuilder { node: r, shards }
-        })
-    }
-
-    /// Obtain a MutatorBuild that can be used to construct a Mutator to perform writes and deletes
-    /// from the given base node.
-    pub fn mutator_builder(&self, base: NodeIndex) -> MutatorBuilder {
-        let node = &self.ingredients[base];
-
-        trace!(self.log, "creating mutator"; "for" => base.index());
-
-        let mut key = self.ingredients[base]
-            .suggest_indexes(base)
-            .remove(&base)
-            .map(|(c, _)| c)
-            .unwrap_or_else(Vec::new);
-        let mut is_primary = false;
-        if key.is_empty() {
-            if let Sharding::ByColumn(col, _) = self.ingredients[base].sharded_by() {
-                key = vec![col];
-            }
-        } else {
-            is_primary = true;
-        }
-
-        let txs = (0..self.domains[&node.domain()].shards())
-            .map(|i| {
-                self.channel_coordinator
-                    .get_addr(&(node.domain(), i))
-                    .unwrap()
-            })
-            .collect();
-
-        let num_fields = node.fields().len();
-        let base_operator = node.get_base()
-            .expect("asked to get mutator for non-base node");
-        MutatorBuilder {
-            txs,
-            addr: (*node.local_addr()).into(),
-            key: key,
-            key_is_primary: is_primary,
-            transactional: self.ingredients[base].is_transactional(),
-            dropped: base_operator.get_dropped(),
-            expected_columns: num_fields - base_operator.get_dropped().len(),
-            is_local: true,
-        }
-    }
-
-    /// Get statistics about the time spent processing different parts of the graph.
-    pub fn get_statistics(&mut self) -> GraphStats {
-        // TODO: request stats from domains in parallel.
-        let domains = self.domains
-            .iter_mut()
-            .flat_map(|(di, s)| {
-                s.send(box payload::Packet::GetStatistics).unwrap();
-                s.wait_for_statistics()
-                    .unwrap()
-                    .into_iter()
-                    .enumerate()
-                    .map(move |(i, (domain_stats, node_stats))| {
-                        let node_map = node_stats
-                            .into_iter()
-                            .map(|(ni, ns)| (ni.into(), ns))
-                            .collect();
-
-                        ((di.clone(), i), (domain_stats, node_map))
-                    })
-            })
-            .collect();
-
-        GraphStats { domains: domains }
-    }
-
-    pub fn install_recipe(&mut self, r_txt: String) {
-        let r = Recipe::from_str(&r_txt, Some(self.log.clone())).unwrap();
-        let old = self.recipe.clone();
-        let mut new = old.replace(r).unwrap();
-        self.migrate(|mig| match new.activate(mig, false) {
-            Ok(_) => (),
-            Err(e) => panic!("failed to install recipe: {:?}", e),
-        });
-        self.recipe = new;
-    }
-
-    #[cfg(test)]
-    pub fn get_mutator(&self, base: NodeIndex) -> Mutator {
-        self.mutator_builder(base)
-            .build("127.0.0.1:0".parse().unwrap())
-    }
-    #[cfg(test)]
-    pub fn get_getter(&self, node: NodeIndex) -> Option<RemoteGetter> {
-        self.getter_builder(node).map(|g| g.build())
-    }
-
-    pub fn graphviz(&self) -> String {
-        let mut s = String::new();
-
-        let indentln = |s: &mut String| s.push_str("    ");
-
-        // header.
-        s.push_str("digraph {{\n");
-
-        // global formatting.
-        indentln(&mut s);
-        s.push_str("node [shape=record, fontsize=10]\n");
-
-        // node descriptions.
-        for index in self.ingredients.node_indices() {
-            let node = &self.ingredients[index];
-            let materialization_status = self.materializations.get_status(&index, node);
-            indentln(&mut s);
-            s.push_str(&format!("{}", index.index()));
-            s.push_str(&node.describe(index, materialization_status));
-        }
-
-        // edges.
-        for (_, edge) in self.ingredients.raw_edges().iter().enumerate() {
-            indentln(&mut s);
-            s.push_str(&format!(
-                "{} -> {}",
-                edge.source().index(),
-                edge.target().index()
-            ));
-            s.push_str("\n");
-        }
-
-        // footer.
-        s.push_str("}}");
-
-        s
-    }
-}
-
-#[derive(Clone)]
-enum ColumnChange {
-    Add(String, DataType),
-    Drop(usize),
-}
-
-/// A `Migration` encapsulates a number of changes to the Soup data flow graph.
-///
-/// Only one `Migration` can be in effect at any point in time. No changes are made to the running
-/// graph until the `Migration` is committed (using `Migration::commit`).
-pub struct Migration<'a> {
-    mainline: &'a mut ControllerInner,
-    added: Vec<NodeIndex>,
-    columns: Vec<(NodeIndex, ColumnChange)>,
-    readers: HashMap<NodeIndex, NodeIndex>,
-
-    start: time::Instant,
-    log: slog::Logger,
-}
-
-impl<'a> Migration<'a> {
-    /// Add the given `Ingredient` to the Soup.
-    ///
-    /// The returned identifier can later be used to refer to the added ingredient.
-    /// Edges in the data flow graph are automatically added based on the ingredient's reported
-    /// `ancestors`.
-    pub fn add_ingredient<S1, FS, S2, I>(&mut self, name: S1, fields: FS, mut i: I) -> NodeIndex
-    where
-        S1: ToString,
-        S2: ToString,
-        FS: IntoIterator<Item = S2>,
-        I: Ingredient + Into<NodeOperator>,
-    {
-        i.on_connected(&self.mainline.ingredients);
-        let parents = i.ancestors();
-
-        let transactional = !parents.is_empty()
-            && parents
-                .iter()
-                .all(|&p| self.mainline.ingredients[p].is_transactional());
-
-        // add to the graph
-        let ni = self.mainline.ingredients.add_node(node::Node::new(
-            name.to_string(),
-            fields,
-            i.into(),
-            transactional,
-        ));
-        info!(self.log,
-              "adding new node";
-              "node" => ni.index(),
-              "type" => format!("{:?}", self.mainline.ingredients[ni])
-        );
-
-        // keep track of the fact that it's new
-        self.added.push(ni);
-        // insert it into the graph
-        if parents.is_empty() {
-            self.mainline
-                .ingredients
-                .add_edge(self.mainline.source, ni, ());
-        } else {
-            for parent in parents {
-                self.mainline.ingredients.add_edge(parent, ni, ());
-            }
-        }
-        // and tell the caller its id
-        ni.into()
-    }
-
-    /// Add a transactional base node to the graph
-    pub fn add_transactional_base<S1, FS, S2>(
-        &mut self,
-        name: S1,
-        fields: FS,
-        mut b: Base,
-    ) -> NodeIndex
-    where
-        S1: ToString,
-        S2: ToString,
-        FS: IntoIterator<Item = S2>,
-    {
-        b.on_connected(&self.mainline.ingredients);
-        let b: NodeOperator = b.into();
-
-        // add to the graph
-        let ni =
-            self.mainline
-                .ingredients
-                .add_node(node::Node::new(name.to_string(), fields, b, true));
-        info!(self.log,
-              "adding new node";
-              "node" => ni.index(),
-              "type" => format!("{:?}", self.mainline.ingredients[ni])
-        );
-
-        // keep track of the fact that it's new
-        self.added.push(ni);
-        // insert it into the graph
-        self.mainline
-            .ingredients
-            .add_edge(self.mainline.source, ni, ());
-        // and tell the caller its id
-        ni.into()
-    }
-
-    /// Add a new column to a base node.
-    ///
-    /// Note that a default value must be provided such that old writes can be converted into this
-    /// new type.
-    pub fn add_column<S: ToString>(
-        &mut self,
-        node: NodeIndex,
-        field: S,
-        default: DataType,
-    ) -> usize {
-        // not allowed to add columns to new nodes
-        assert!(!self.added.iter().any(|&ni| ni == node));
-
-        let field = field.to_string();
-        let base = &mut self.mainline.ingredients[node];
-        assert!(base.is_internal() && base.get_base().is_some());
-
-        // we need to tell the base about its new column and its default, so that old writes that
-        // do not have it get the additional value added to them.
-        let col_i1 = base.add_column(&field);
-        // we can't rely on DerefMut, since it disallows mutating Taken nodes
-        {
-            let col_i2 = base.inner_mut()
-                .get_base_mut()
-                .unwrap()
-                .add_column(default.clone());
-            assert_eq!(col_i1, col_i2);
-        }
-
-        // also eventually propagate to domain clone
-        self.columns.push((node, ColumnChange::Add(field, default)));
-
-        col_i1
-    }
-
-    /// Drop a column from a base node.
-    pub fn drop_column(&mut self, node: NodeIndex, column: usize) {
-        // not allowed to drop columns from new nodes
-        assert!(!self.added.iter().any(|&ni| ni == node));
-
-        let base = &mut self.mainline.ingredients[node];
-        assert!(base.is_internal() && base.get_base().is_some());
-
-        // we need to tell the base about the dropped column, so that old writes that contain that
-        // column will have it filled in with default values (this is done in Mutator).
-        // we can't rely on DerefMut, since it disallows mutating Taken nodes
-        base.inner_mut().get_base_mut().unwrap().drop_column(column);
-
-        // also eventually propagate to domain clone
-        self.columns.push((node, ColumnChange::Drop(column)));
-    }
-
-    #[cfg(test)]
-    pub fn graph(&self) -> &Graph {
-        self.mainline.graph()
-    }
-
-    fn ensure_reader_for(&mut self, n: NodeIndex, name: Option<String>) {
-        if !self.readers.contains_key(&n) {
-            // make a reader
-            let r = node::special::Reader::new(n);
-            let r = if let Some(name) = name {
-                self.mainline.ingredients[n].named_mirror(r, name)
-            } else {
-                self.mainline.ingredients[n].mirror(r)
-            };
-            let r = self.mainline.ingredients.add_node(r);
-            self.mainline.ingredients.add_edge(n, r, ());
-            self.readers.insert(n, r);
-        }
-    }
-
-    fn ensure_token_generator(&mut self, n: NodeIndex, key: usize) {
-        let ri = self.readers[&n];
-        if self.mainline.ingredients[ri]
-            .with_reader(|r| r.token_generator().is_some())
-            .expect("tried to add token generator to non-reader node")
-        {
-            return;
-        }
-
-        // A map from base node to the column in that base node whose value must match the value of
-        // this node's column to cause a conflict. Is None for a given base node if any write to
-        // that base node might cause a conflict.
-        let base_columns: Vec<(_, Option<_>)> =
-            keys::provenance_of(&self.mainline.ingredients, n, key, |_, _, _| None)
-                .into_iter()
-                .map(|path| {
-                    // we want the base node corresponding to each path
-                    path.into_iter().last().unwrap()
-                })
-                .collect();
-
-        let coarse_parents = base_columns
-            .iter()
-            .filter_map(|&(ni, o)| if o.is_none() { Some(ni) } else { None })
-            .collect();
-
-        let granular_parents = base_columns
-            .into_iter()
-            .filter_map(|(ni, o)| {
-                if o.is_some() {
-                    Some((ni, o.unwrap()))
-                } else {
-                    None
-                }
-            })
-            .collect();
-
-        let token_generator = checktable::TokenGenerator::new(coarse_parents, granular_parents);
-        self.mainline
-            .checktable
-            .track(token_generator.clone())
-            .unwrap();
-
-        self.mainline.ingredients[ri].with_reader_mut(|r| {
-            r.set_token_generator(token_generator);
-        });
-    }
-
-    /// Set up the given node such that its output can be efficiently queried.
-    ///
-    /// To query into the maintained state, use `ControllerInner::get_getter` or
-    /// `ControllerInner::get_transactional_getter`
-    #[cfg(test)]
-    pub fn maintain_anonymous(&mut self, n: NodeIndex, key: usize) {
-        self.ensure_reader_for(n, None);
-        if self.mainline.ingredients[n].is_transactional() {
-            self.ensure_token_generator(n, key);
-        }
-
-        let ri = self.readers[&n];
-
-        self.mainline.ingredients[ri].with_reader_mut(|r| r.set_key(key));
-    }
-
-    /// Set up the given node such that its output can be efficiently queried.
-    ///
-    /// To query into the maintained state, use `ControllerInner::get_getter` or
-    /// `ControllerInner::get_transactional_getter`
-    pub fn maintain(&mut self, name: String, n: NodeIndex, key: usize) {
-        self.ensure_reader_for(n, Some(name));
-        if self.mainline.ingredients[n].is_transactional() {
-            self.ensure_token_generator(n, key);
-        }
-
-        let ri = self.readers[&n];
-
-        self.mainline.ingredients[ri].with_reader_mut(|r| r.set_key(key));
-    }
-
-    /// Obtain a channel that is fed by the output stream of the given node.
-    ///
-    /// As new updates are processed by the given node, its outputs will be streamed to the
-    /// returned channel. Node that this channel is *not* bounded, and thus a receiver that is
-    /// slower than the system as a hole will accumulate a large buffer over time.
-    #[allow(unused)]
-    pub fn stream(&mut self, n: NodeIndex) -> mpsc::Receiver<Vec<node::StreamUpdate>> {
-        self.ensure_reader_for(n, None);
-        let (tx, rx) = mpsc::channel();
-        let mut tx = channel::StreamSender::from_local(tx);
-
-        // If the reader hasn't been incorporated into the graph yet, just add the streamer
-        // directly.
-        let ri = self.readers[&n];
-        let mut res = None;
-        self.mainline.ingredients[ri].with_reader_mut(|r| {
-            res = Some(r.add_streamer(tx));
-        });
-        tx = match res.unwrap() {
-            Ok(_) => return rx,
-            Err(tx) => tx,
-        };
-
-        // Otherwise, send a message to the reader's domain to have it add the streamer.
-        let reader = &self.mainline.ingredients[self.readers[&n]];
-        self.mainline
-            .domains
-            .get_mut(&reader.domain())
-            .unwrap()
-            .send(box payload::Packet::AddStreamer {
-                node: *reader.local_addr(),
-                new_streamer: tx,
-            })
-            .unwrap();
-
-        rx
-    }
-
-    /// Commit the changes introduced by this `Migration` to the master `Soup`.
-    ///
-    /// This will spin up an execution thread for each new thread domain, and hook those new
-    /// domains into the larger Soup graph. The returned map contains entry points through which
-    /// new updates should be sent to introduce them into the Soup.
-    pub fn commit(self) {
-        info!(self.log, "finalizing migration"; "#nodes" => self.added.len());
-
-        let log = self.log;
-        let start = self.start;
-        let mut mainline = self.mainline;
-        let mut new: HashSet<_> = self.added.into_iter().collect();
-
-        // Readers are nodes too.
-        for (_parent, reader) in self.readers {
-            new.insert(reader);
-        }
-
-        // Shard the graph as desired
-        let mut swapped0 = if let Some(shards) = mainline.sharding {
-            migrate::sharding::shard(
-                &log,
-                &mut mainline.ingredients,
-                mainline.source,
-                &mut new,
-                shards,
-            )
-        } else {
-            HashMap::default()
-        };
-
-        // Assign domains
-        migrate::assignment::assign(
-            &log,
-            &mut mainline.ingredients,
-            mainline.source,
-            &new,
-            &mut mainline.ndomains,
-        );
-
-        // Set up ingress and egress nodes
-        let swapped1 =
-            migrate::routing::add(&log, &mut mainline.ingredients, mainline.source, &mut new);
-
-        // Merge the swap lists
-        for ((dst, src), instead) in swapped1 {
-            use std::collections::hash_map::Entry;
-            match swapped0.entry((dst, src)) {
-                Entry::Occupied(mut instead0) => {
-                    if &instead != instead0.get() {
-                        // This can happen if sharding decides to add a Sharder *under* a node,
-                        // and routing decides to add an ingress/egress pair between that node
-                        // and the Sharder. It's perfectly okay, but we should prefer the
-                        // "bottommost" swap to take place (i.e., the node that is *now*
-                        // closest to the dst node). This *should* be the sharding node, unless
-                        // routing added an ingress *under* the Sharder. We resolve the
-                        // collision by looking at which translation currently has an adge from
-                        // `src`, and then picking the *other*, since that must then be node
-                        // below.
-                        if mainline.ingredients.find_edge(src, instead).is_some() {
-                            // src -> instead -> instead0 -> [children]
-                            // from [children]'s perspective, we should use instead0 for from, so
-                            // we can just ignore the `instead` swap.
-                        } else {
-                            // src -> instead0 -> instead -> [children]
-                            // from [children]'s perspective, we should use instead for src, so we
-                            // need to prefer the `instead` swap.
-                            *instead0.get_mut() = instead;
-                        }
-                    }
-                }
-                Entry::Vacant(hole) => {
-                    hole.insert(instead);
-                }
-            }
-
-            // we may also already have swapped the parents of some node *to* `src`. in
-            // swapped0. we want to change that mapping as well, since lookups in swapped
-            // aren't recursive.
-            for (_, instead0) in swapped0.iter_mut() {
-                if *instead0 == src {
-                    *instead0 = instead;
-                }
-            }
-        }
-        let swapped = swapped0;
-        let mut sorted_new = new.iter().collect::<Vec<_>>();
-        sorted_new.sort();
-
-        // Find all nodes for domains that have changed
-        let changed_domains: HashSet<DomainIndex> = sorted_new
-            .iter()
-            .filter(|&&&ni| !mainline.ingredients[ni].is_dropped())
-            .map(|&&ni| mainline.ingredients[ni].domain())
-            .collect();
-
-        let mut domain_new_nodes = sorted_new
-            .iter()
-            .filter(|&&&ni| ni != mainline.source)
-            .filter(|&&&ni| !mainline.ingredients[ni].is_dropped())
-            .map(|&&ni| (mainline.ingredients[ni].domain(), ni))
-            .fold(HashMap::new(), |mut dns, (d, ni)| {
-                dns.entry(d).or_insert_with(Vec::new).push(ni);
-                dns
-            });
-
-        // Assign local addresses to all new nodes, and initialize them
-        for (domain, nodes) in &mut domain_new_nodes {
-            // Number of pre-existing nodes
-            let mut nnodes = mainline.remap.get(domain).map(HashMap::len).unwrap_or(0);
-
-            if nodes.is_empty() {
-                // Nothing to do here
-                continue;
-            }
-
-            let log = log.new(o!("domain" => domain.index()));
-
-            // Give local addresses to every (new) node
-            for &ni in nodes.iter() {
-                debug!(log,
-                       "assigning local index";
-                       "type" => format!("{:?}", mainline.ingredients[ni]),
-                       "node" => ni.index(),
-                       "local" => nnodes
-                );
-
-                let mut ip: IndexPair = ni.into();
-                ip.set_local(unsafe { LocalNodeIndex::make(nnodes as u32) });
-                mainline.ingredients[ni].set_finalized_addr(ip);
-                mainline
-                    .remap
-                    .entry(*domain)
-                    .or_insert_with(HashMap::new)
-                    .insert(ni, ip);
-                nnodes += 1;
-            }
-
-            // Initialize each new node
-            for &ni in nodes.iter() {
-                if mainline.ingredients[ni].is_internal() {
-                    // Figure out all the remappings that have happened
-                    // NOTE: this has to be *per node*, since a shared parent may be remapped
-                    // differently to different children (due to sharding for example). we just
-                    // allocate it once though.
-                    let mut remap = mainline.remap[domain].clone();
-
-                    // Parents in other domains have been swapped for ingress nodes.
-                    // Those ingress nodes' indices are now local.
-                    for (&(dst, src), &instead) in &swapped {
-                        if dst != ni {
-                            // ignore mappings for other nodes
-                            continue;
-                        }
-
-                        let old = remap.insert(src, mainline.remap[domain][&instead]);
-                        assert_eq!(old, None);
-                    }
-
-                    trace!(log, "initializing new node"; "node" => ni.index());
-                    mainline
-                        .ingredients
-                        .node_weight_mut(ni)
-                        .unwrap()
-                        .on_commit(&remap);
-                }
-            }
-        }
-
-        // at this point, we've hooked up the graph such that, for any given domain, the graph
-        // looks like this:
-        //
-        //      o (egress)
-        //     +.\......................
-        //     :  o (ingress)
-        //     :  |
-        //     :  o-------------+
-        //     :  |             |
-        //     :  o             o
-        //     :  |             |
-        //     :  o (egress)    o (egress)
-        //     +..|...........+.|..........
-        //     :  o (ingress) : o (ingress)
-        //     :  |\          :  \
-        //     :  | \         :   o
-        //
-        // etc.
-        // println!("{}", mainline);
-
-        let new_deps = migrate::transactions::analyze_changes(
-            &mainline.ingredients,
-            mainline.source,
-            domain_new_nodes,
-        );
-
-        migrate::transactions::merge_deps(&mainline.ingredients, &mut mainline.deps, new_deps);
-
-        let mut uninformed_domain_nodes = mainline
-            .ingredients
-            .node_indices()
-            .filter(|&ni| ni != mainline.source)
-            .filter(|&ni| !mainline.ingredients[ni].is_dropped())
-            .map(|ni| (mainline.ingredients[ni].domain(), ni, new.contains(&ni)))
-            .fold(HashMap::new(), |mut dns, (d, ni, new)| {
-                dns.entry(d).or_insert_with(Vec::new).push((ni, new));
-                dns
-            });
-
-        let (start_ts, end_ts, prevs) = mainline
-            .checktable
-            .perform_migration(mainline.deps.clone())
-            .unwrap();
-
-        info!(log, "migration claimed timestamp range"; "start" => start_ts, "end" => end_ts);
-
-        let mut workers: Vec<_> = mainline
-            .workers
-            .values()
-            .map(|w| w.sender.clone())
-            .collect();
-        let placer_workers: Vec<_> = mainline
-            .workers
-            .iter()
-            .map(|(id, status)| (id.clone(), status.sender.clone()))
-            .collect();
-        let mut placer: Box<Iterator<Item = (WorkerIdentifier, WorkerEndpoint)>> =
-            Box::new(placer_workers.into_iter().cycle());
-
-        // Boot up new domains (they'll ignore all updates for now)
-        debug!(log, "booting new domains");
-        for domain in changed_domains {
-            if mainline.domains.contains_key(&domain) {
-                // this is not a new domain
-                continue;
-            }
-
-            let nodes = uninformed_domain_nodes.remove(&domain).unwrap();
-            let d = DomainHandle::new(
-                domain,
-                mainline.ingredients[nodes[0].0].sharded_by(),
-                &log,
-                &mut mainline.ingredients,
-                &mainline.readers,
-                &mainline.domain_config,
-                nodes,
-                &mainline.persistence,
-                &mainline.listen_addr,
-                &mainline.channel_coordinator,
-                &mut mainline.local_pool,
-                &mainline.debug_channel,
-                &mut placer,
-                &mut workers,
-                start_ts,
-            );
-            mainline.domains.insert(domain, d);
-        }
-
-        // Add any new nodes to existing domains (they'll also ignore all updates for now)
-        debug!(log, "mutating existing domains");
-        migrate::augmentation::inform(
-            &log,
-            &mut mainline,
-            uninformed_domain_nodes,
-            start_ts,
-            prevs.unwrap(),
-        );
-
-        // Tell all base nodes and base ingress children about newly added columns
-        for (ni, change) in self.columns {
-            let mut inform = if let ColumnChange::Add(..) = change {
-                // we need to inform all of the base's children too,
-                // so that they know to add columns to existing records when replaying
-                mainline
-                    .ingredients
-                    .neighbors_directed(ni, petgraph::EdgeDirection::Outgoing)
-                    .filter(|&eni| mainline.ingredients[eni].is_egress())
-                    .flat_map(|eni| {
-                        // find ingresses under this egress
-                        mainline
-                            .ingredients
-                            .neighbors_directed(eni, petgraph::EdgeDirection::Outgoing)
-                    })
-                    .collect()
-            } else {
-                // ingress nodes don't need to know about deleted columns, because those are only
-                // relevant when new writes enter the graph.
-                Vec::new()
-            };
-            inform.push(ni);
-
-            for ni in inform {
-                let n = &mainline.ingredients[ni];
-                let m = match change.clone() {
-                    ColumnChange::Add(field, default) => box payload::Packet::AddBaseColumn {
-                        node: *n.local_addr(),
-                        field: field,
-                        default: default,
-                    },
-                    ColumnChange::Drop(column) => box payload::Packet::DropBaseColumn {
-                        node: *n.local_addr(),
-                        column: column,
-                    },
-                };
-
-                let domain = mainline.domains.get_mut(&n.domain()).unwrap();
-
-                domain.send(m).unwrap();
-                domain.wait_for_ack().unwrap();
-            }
-        }
-
-        // Set up inter-domain connections
-        // NOTE: once we do this, we are making existing domains block on new domains!
-        info!(log, "bringing up inter-domain connections");
-        migrate::routing::connect(&log, &mut mainline.ingredients, &mut mainline.domains, &new);
-
-        // And now, the last piece of the puzzle -- set up materializations
-        info!(log, "initializing new materializations");
-        mainline
-            .materializations
-            .commit(&mainline.ingredients, &new, &mut mainline.domains);
-
-        info!(log, "finalizing migration");
-
-        // Ideally this should happen as part of checktable::perform_migration(), but we don't know
-        // the replay paths then. It is harmless to do now since we know the new replay paths won't
-        // request timestamps until after the migration in finished.
-        mainline
-            .checktable
-            .add_replay_paths(mainline.materializations.domains_on_path.clone())
-            .unwrap();
-
-        migrate::transactions::finalize(mainline.deps.clone(), &log, &mut mainline.domains, end_ts);
-
-        warn!(log, "migration completed"; "ms" => dur_to_ns!(start.elapsed()) / 1_000_000);
-    }
-}
-
-impl Drop for ControllerInner {
-    fn drop(&mut self) {
-        self.reader_exit.store(true, atomic::Ordering::SeqCst);
-        for (_, d) in &mut self.domains {
-            // XXX: this is a terrible ugly hack to ensure that all workers exit
-            for _ in 0..100 {
-                // don't unwrap, because given domain may already have terminated
-                drop(d.send(box payload::Packet::Quit));
-            }
-        }
-        if let Some(ref mut local_pool) = self.local_pool {
-            local_pool.wait();
-        }
-    }
-}
-
-/// `ControllerHandle` is a handle to a Controller.
-pub struct ControllerHandle<A: Authority> {
-    url: Option<String>,
-    authority: Arc<A>,
-    local: Option<(Sender<ControlEvent>, JoinHandle<()>)>,
-}
-impl<A: Authority> ControllerHandle<A> {
-    fn rpc<Q: Serialize, R: DeserializeOwned>(&mut self, path: &str, request: &Q) -> R {
-        let mut core = Core::new().unwrap();
-        let client = Client::new(&core.handle());
-        loop {
-            if self.url.is_none() {
-                let descriptor: ControllerDescriptor =
-                    serde_json::from_slice(&self.authority.get_leader().unwrap().1).unwrap();
-                self.url = Some(format!("http://{}", descriptor.external_addr));
-            }
-            let url = format!("{}/{}", self.url.as_ref().unwrap(), path);
-
-            let mut r = hyper::Request::new(hyper::Method::Post, url.parse().unwrap());
-            r.set_body(serde_json::to_vec(request).unwrap());
-            let res = core.run(client.request(r)).unwrap();
-            if res.status() != hyper::StatusCode::Ok {
-                self.url = None;
-                continue;
-            }
-
-            let body = core.run(res.body().concat2()).unwrap();
-            return serde_json::from_slice(&body).unwrap();
-        }
-    }
-
-    /// Get a Vec of all known input nodes.
-    ///
-    /// Input nodes are here all nodes of type `Base`. The addresses returned by this function will
-    /// all have been returned as a key in the map from `commit` at some point in the past.
-    pub fn inputs(&mut self) -> BTreeMap<String, NodeIndex> {
-        self.rpc("inputs", &())
-    }
-
-    /// Get a Vec of to all known output nodes.
-    ///
-    /// Output nodes here refers to nodes of type `Reader`, which is the nodes created in response
-    /// to calling `.maintain` or `.stream` for a node during a migration.
-    pub fn outputs(&mut self) -> BTreeMap<String, NodeIndex> {
-        self.rpc("outputs", &())
-    }
-
-    /// Obtain a `RemoteGetterBuilder` that can be sent to a client and then used to query a given
-    /// (already maintained) reader node.
-    pub fn get_getter_builder(&mut self, node: NodeIndex) -> Option<RemoteGetterBuilder> {
-        self.rpc("getter_builder", &node)
-    }
-
-    /// Obtain a `RemoteGetter`.
-    pub fn get_getter(&mut self, node: NodeIndex) -> Option<RemoteGetter> {
-        self.get_getter_builder(node).map(|g| g.build())
-    }
-
-    /// Obtain a MutatorBuild that can be used to construct a Mutator to perform writes and deletes
-    /// from the given base node.
-    pub fn get_mutator_builder(&mut self, base: NodeIndex) -> Result<MutatorBuilder, Box<Error>> {
-        Ok(self.rpc("mutator_builder", &base))
-    }
-
-    /// Obtain a Mutator
-    pub fn get_mutator(&mut self, base: NodeIndex) -> Result<Mutator, Box<Error>> {
-        self.get_mutator_builder(base)
-            .map(|m| m.build("127.0.0.1:0".parse().unwrap()))
-    }
-
-    /// Initiaties log recovery by sending a
-    /// StartRecovery packet to each base node domain.
-    pub fn recover(&mut self) {
-        self.rpc("recover", &())
-    }
-
-    /// Get statistics about the time spent processing different parts of the graph.
-    pub fn get_statistics(&mut self) -> GraphStats {
-        self.rpc("get_statistics", &())
-    }
-
-    /// Install a new recipe on the controller.
-    pub fn install_recipe(&mut self, new_recipe: String) {
-        self.rpc("install_recipe", &new_recipe)
-    }
-
-    /// graphviz description of the dataflow graph
-    pub fn graphviz(&mut self) -> String {
-        self.rpc("graphviz", &())
-    }
-
-    /// Wait for associated local controller to exit.
-    pub fn wait(mut self) {
-        self.local.take().unwrap().1.join().unwrap()
-    }
-}
-impl<A: Authority> Drop for ControllerHandle<A> {
-    fn drop(&mut self) {
-        if let Some((sender, join_handle)) = self.local.take() {
-            let _ = sender.send(ControlEvent::Shutdown);
-            let _ = join_handle.join();
-        }
-    }
-}
-
-=======
->>>>>>> 150fa5c4
 /// Wrapper around the state of a thread serving network requests. Both tracks the address that the
 /// thread is listening on and provides a way to stop it.
 struct ServingThread {
