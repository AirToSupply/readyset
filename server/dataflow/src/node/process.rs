use crate::node::NodeType;
use crate::payload;
use crate::prelude::*;
use std::collections::HashSet;
use std::mem;

impl Node {
    #[allow(clippy::too_many_arguments)]
    pub(crate) fn process(
        &mut self,
        m: &mut Option<Box<Packet>>,
        keyed_by: Option<&Vec<usize>>,
        state: &mut StateMap,
        nodes: &DomainNodes,
        on_shard: Option<usize>,
        swap: bool,
        ex: &mut dyn Executor,
    ) -> (Vec<Miss>, Vec<Lookup>, HashSet<Vec<DataType>>) {
        let addr = self.local_addr();
        match self.inner {
            NodeType::Ingress => {
                let m = m.as_mut().unwrap();
                let tag = m.tag();
                m.map_data(|rs| {
                    materialize(rs, tag, state.get_mut(addr));
                });
            }
            NodeType::Base(ref mut b) => {
                // NOTE: bases only accept BaseOperations
                match m.take().map(|p| *p) {
                    Some(Packet::Input {
                        inner, mut senders, ..
                    }) => {
                        let Input { dst, data } = unsafe { inner.take() };
                        let mut rs = b.process(addr, data, &*state);

                        // When a replay originates at a base node, we replay the data *through* that
                        // same base node because its column set may have changed. However, this replay
                        // through the base node itself should *NOT* update the materialization,
                        // because otherwise it would duplicate each record in the base table every
                        // time a replay happens!
                        //
                        // So: only materialize if the message we're processing is not a replay!
                        if keyed_by.is_none() {
                            materialize(&mut rs, None, state.get_mut(addr));
                        }

                        // Send write-ACKs to all the clients with updates that made
                        // it into this merged packet:
                        senders.drain(..).for_each(|src| ex.ack(src));

                        *m = Some(Box::new(Packet::Message {
                            link: Link::new(dst, dst),
                            data: rs,
                        }));
                    }
                    Some(ref p) => {
                        // TODO: replays?
                        unreachable!("base received non-input packet {:?}", p);
                    }
                    None => unreachable!(),
                }
            }
            NodeType::Reader(ref mut r) => {
                r.process(m, swap);
            }
            NodeType::Egress(None) => unreachable!(),
            NodeType::Egress(Some(ref mut e)) => {
                e.process(m, on_shard.unwrap_or(0), ex);
            }
            NodeType::Sharder(ref mut s) => {
                s.process(m, addr, on_shard.is_some(), ex);
            }
            NodeType::Internal(ref mut i) => {
                let mut captured_full = false;
                let mut captured = HashSet::new();
                let mut misses = Vec::new();
                let mut lookups = Vec::new();

                {
                    let m = m.as_mut().unwrap();
                    let from = m.src();

<<<<<<< HEAD
                    let mut replay = match (&mut **m,) {
                        (&mut Packet::ReplayPiece {
                            tag,
                            context:
                                payload::ReplayPieceContext::Partial {
                                    ref mut for_keys,
                                    requesting_shard,
=======
                    let (data, replay) = match **m {
                        Packet::ReplayPiece {
                            ref mut data,
                            context:
                                payload::ReplayPieceContext::Partial {
                                    ref for_keys,
>>>>>>> f4dfd18c
                                    unishard,
                                    ignore,
                                },
                            ..
                        } => {
                            assert!(!ignore);
                            assert!(keyed_by.is_some());
<<<<<<< HEAD
                            ReplayContext::Partial {
                                key_cols: keyed_by.unwrap().clone(),
                                keys: mem::replace(for_keys, HashSet::new()),
                                requesting_shard,
                                unishard,
                                tag,
                            }
=======
                            (
                                data,
                                ReplayContext::Partial {
                                    key_cols: keyed_by.unwrap(),
                                    keys: for_keys,
                                    unishard,
                                },
                            )
>>>>>>> f4dfd18c
                        }
                        Packet::ReplayPiece {
                            ref mut data,
                            context: payload::ReplayPieceContext::Regular { last },
                            ..
                        } => (data, ReplayContext::Full { last }),
                        Packet::Message { ref mut data, .. } => (data, ReplayContext::None),
                        _ => unreachable!(),
                    };

                    let mut set_replay_last = None;
                    // we need to own the data
                    let old_data = mem::take(data);

                    match i.on_input_raw(ex, from, old_data, replay, nodes, state) {
                        RawProcessingResult::Regular(m) => {
                            mem::replace(data, m.results);
                            lookups = m.lookups;
                            misses = m.misses;
                        }
                        RawProcessingResult::CapturedFull => {
                            captured_full = true;
                        }
                        RawProcessingResult::ReplayPiece {
                            rows,
                            keys: emitted_keys,
                            captured: were_captured,
                        } => {
                            // we already know that m must be a ReplayPiece since only a
                            // ReplayPiece can release a ReplayPiece.
                            // NOTE: no misses or lookups here since this is a union
                            mem::replace(data, rows);
                            captured = were_captured;
                            if let Packet::ReplayPiece {
                                context:
                                    payload::ReplayPieceContext::Partial {
                                        ref mut for_keys, ..
                                    },
                                ..
                            } = **m
                            {
                                *for_keys = emitted_keys;
                            } else {
                                unreachable!();
                            }
                        }
                        RawProcessingResult::FullReplay(rs, last) => {
                            // we already know that m must be a (full) ReplayPiece since only a
                            // (full) ReplayPiece can release a FullReplay
                            mem::replace(data, rs);
                            set_replay_last = Some(last);
                        }
                    }

                    if let Some(new_last) = set_replay_last {
                        if let Packet::ReplayPiece {
                            context: payload::ReplayPieceContext::Regular { ref mut last },
                            ..
                        } = **m
                        {
                            *last = new_last;
                        } else {
                            unreachable!();
                        }
                    }
                }

                if captured_full {
                    *m = None;
                    return Default::default();
                }

                let m = m.as_mut().unwrap();
                let tag = match **m {
                    Packet::ReplayPiece {
                        tag,
                        context: payload::ReplayPieceContext::Partial { .. },
                        ..
                    } => {
                        // NOTE: non-partial replays shouldn't be materialized only for a
                        // particular index, and so the tag shouldn't be forwarded to the
                        // materialization code. this allows us to keep some asserts deeper in
                        // the code to check that we don't do partial replays to non-partial
                        // indices, or for unknown tags.
                        Some(tag)
                    }
                    _ => None,
                };
                m.map_data(|rs| {
                    materialize(rs, tag, state.get_mut(addr));
                });

                for miss in misses.iter_mut() {
                    if miss.on != addr {
                        reroute_miss(nodes, miss);
                    }
                }

                return (misses, lookups, captured);
            }
            NodeType::Dropped => {
                *m = None;
            }
            NodeType::Source => unreachable!(),
        }
        Default::default()
    }

    pub(crate) fn process_eviction(
        &mut self,
        from: LocalNodeIndex,
        key_columns: &[usize],
        keys: &[Vec<DataType>],
        tag: Tag,
        on_shard: Option<usize>,
        ex: &mut dyn Executor,
    ) {
        let addr = self.local_addr();
        match self.inner {
            NodeType::Base(..) => {}
            NodeType::Egress(Some(ref mut e)) => {
                e.process(
                    &mut Some(Box::new(Packet::EvictKeys {
                        link: Link {
                            src: addr,
                            dst: addr,
                        },
                        tag,
                        keys: keys.to_vec(),
                    })),
                    on_shard.unwrap_or(0),
                    ex,
                );
            }
            NodeType::Sharder(ref mut s) => {
                s.process_eviction(key_columns, tag, keys, addr, on_shard.is_some(), ex);
            }
            NodeType::Internal(ref mut i) => {
                i.on_eviction(from, key_columns, keys);
            }
            NodeType::Reader(ref mut r) => {
                r.on_eviction(key_columns, &keys[..]);
            }
            NodeType::Ingress => {}
            NodeType::Dropped => {}
            NodeType::Egress(None) | NodeType::Source => unreachable!(),
        }
    }
}

// When we miss in can_query_through, that miss is *really* in the can_query_through node's
// ancestor. We need to ensure that a replay is done to there, not the query_through node itself,
// by translating the Miss into the right parent.
fn reroute_miss(nodes: &DomainNodes, miss: &mut Miss) {
    let node = nodes[miss.on].borrow();
    if node.is_internal() && node.can_query_through() {
        let mut new_parent: Option<IndexPair> = None;
        for col in miss.lookup_idx.iter_mut() {
            let parents = node.resolve(*col).unwrap();
            assert_eq!(parents.len(), 1, "query_through with more than one parent");

            let (parent_global, parent_col) = parents[0];
            if let Some(p) = new_parent {
                assert_eq!(
                    p.as_global(),
                    parent_global,
                    "query_through from different parents"
                );
            } else {
                let parent_node = nodes
                    .values()
                    .find(|n| n.borrow().global_addr() == parent_global)
                    .unwrap();
                let mut pair: IndexPair = parent_global.into();
                pair.set_local(parent_node.borrow().local_addr());
                new_parent = Some(pair);
            }

            *col = parent_col;
        }

        miss.on = *new_parent.unwrap();
        // Recurse in case the parent we landed at also is a query_through node:
        reroute_miss(nodes, miss);
    }
}

#[allow(clippy::borrowed_box)]
// crate visibility due to use by tests
pub(crate) fn materialize(
    rs: &mut Records,
    partial: Option<Tag>,
    state: Option<&mut Box<dyn State>>,
) {
    // our output changed -- do we need to modify materialized state?
    if state.is_none() {
        // nope
        return;
    }

    // yes!
    state.unwrap().process_records(rs, partial);
}<|MERGE_RESOLUTION|>--- conflicted
+++ resolved
@@ -81,22 +81,14 @@
                     let m = m.as_mut().unwrap();
                     let from = m.src();
 
-<<<<<<< HEAD
-                    let mut replay = match (&mut **m,) {
-                        (&mut Packet::ReplayPiece {
-                            tag,
-                            context:
-                                payload::ReplayPieceContext::Partial {
-                                    ref mut for_keys,
-                                    requesting_shard,
-=======
                     let (data, replay) = match **m {
                         Packet::ReplayPiece {
+                            tag,
                             ref mut data,
                             context:
                                 payload::ReplayPieceContext::Partial {
                                     ref for_keys,
->>>>>>> f4dfd18c
+                                    requesting_shard,
                                     unishard,
                                     ignore,
                                 },
@@ -104,24 +96,16 @@
                         } => {
                             assert!(!ignore);
                             assert!(keyed_by.is_some());
-<<<<<<< HEAD
-                            ReplayContext::Partial {
-                                key_cols: keyed_by.unwrap().clone(),
-                                keys: mem::replace(for_keys, HashSet::new()),
-                                requesting_shard,
-                                unishard,
-                                tag,
-                            }
-=======
                             (
                                 data,
                                 ReplayContext::Partial {
                                     key_cols: keyed_by.unwrap(),
                                     keys: for_keys,
+                                    requesting_shard,
                                     unishard,
+                                    tag,
                                 },
                             )
->>>>>>> f4dfd18c
                         }
                         Packet::ReplayPiece {
                             ref mut data,
